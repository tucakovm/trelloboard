<?xml version="1.0" encoding="UTF-8"?>
<project version="4">
  <component name="VcsDirectoryMappings">
    <mapping directory="" vcs="Git" />
<<<<<<< HEAD
=======
    <mapping directory="$PROJECT_DIR$/microservices/api-gateway/proto/googleapis" vcs="Git" />
    <mapping directory="$PROJECT_DIR$/microservices/users-service/proto/googleapis" vcs="Git" />
>>>>>>> 4ef1ee6f
  </component>
</project><|MERGE_RESOLUTION|>--- conflicted
+++ resolved
@@ -2,10 +2,7 @@
 <project version="4">
   <component name="VcsDirectoryMappings">
     <mapping directory="" vcs="Git" />
-<<<<<<< HEAD
-=======
     <mapping directory="$PROJECT_DIR$/microservices/api-gateway/proto/googleapis" vcs="Git" />
     <mapping directory="$PROJECT_DIR$/microservices/users-service/proto/googleapis" vcs="Git" />
->>>>>>> 4ef1ee6f
   </component>
 </project>