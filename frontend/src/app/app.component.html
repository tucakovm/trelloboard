--- conflicted
+++ resolved
@@ -1,4 +1,4 @@
-<<<<<<< HEAD
+
 <html>
   <head>
     <base href="." />
@@ -100,7 +100,3 @@
     </svg>
   </body>
 </html>
-=======
-<app-project-create></app-project-create>
-<app-tasks></app-tasks>
->>>>>>> 88258817
