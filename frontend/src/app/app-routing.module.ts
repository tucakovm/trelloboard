--- conflicted
+++ resolved
@@ -15,41 +15,34 @@
 import { AddMemberComponent} from "./members/add-member/add-member.component";
 import {TasksDetailsComponent} from "./tasks/tasks-details/tasks-details.component";
 import {AddMemberTaskComponent} from "./tasks/add-member-task/add-member-task.component";
-<<<<<<< HEAD
 import { AuthGuard } from './auth.guard';
 import { UnauthorizedComponent } from './unauthorized/unauthorized.component';
-=======
 import {NotificationsComponent} from "./notifications/notifications.component";
->>>>>>> 35df360f
 
 const routes: Routes = [
   { path: 'register', component: RegisterComponent },
   { path: 'login', component: LoginComponent },
-  { path: 'verify/:username', component: VerifyComponent},  
-  { path: 'add-project', component: ProjectCreateComponent , canActivate: [AuthGuard], data: { roles: ['Manager'] },},
+  { path: 'verify/:username', component: VerifyComponent },
+  { path: 'add-project', component: ProjectCreateComponent },
   { path: 'add-task', component: TasksComponent },
   { path: 'register', redirectTo: '/register', pathMatch: 'full' },
-  { path: 'all-projects', component: ProjectAllComponent , canActivate: [AuthGuard], data: { roles: ['User', 'Manager'] },},
-  { path: 'tasks/create/:projectId', component: TasksComponent , canActivate: [AuthGuard], data: { roles: ['Manager'] },},
-  { path: 'profile', component: ProfileComponent , canActivate: [AuthGuard], data: { roles: ['User', 'Manager'] },},
-  { path: 'all-projects/:id', component: ProjectDetailsComponent , canActivate: [AuthGuard], data: { roles: ['User', 'Manager'] },},
-  { path: 'all-projects/:projectId/add-member', component: AddMemberComponent , canActivate: [AuthGuard], data: { roles: ['Manager'] },},
+  { path: 'all-projects', component: ProjectAllComponent },
+  { path: 'tasks/create/:projectId', component: TasksComponent },
+  { path: 'profile', component: ProfileComponent },
+  { path: 'all-projects/:id', component: ProjectDetailsComponent },
+  { path: 'all-projects/:projectId/add-member', component: AddMemberComponent },
   {
     path: 'all-projects/:projectId/remove-member',
-    component: RemoveMemberComponent, canActivate: [AuthGuard], data: { roles: ['Manager'] },
+    component: RemoveMemberComponent,
   },
-  { path: 'tasks/:projectId', component: TasksAllComponent , canActivate: [AuthGuard], data: { roles: ['User', 'Manager'] },},
+  { path: 'tasks/:projectId', component: TasksAllComponent },
   { path: 'magic-login', component: MagicLinkComponent },
   { path: 'change-password', component: PassRecoveryComponent },
-<<<<<<< HEAD
   { path: 'task-details/:id', component: TasksDetailsComponent , canActivate: [AuthGuard], data: { roles: ['User', 'Manager'] },},
   { path: 'task-add-member/:taskId', component: AddMemberTaskComponent , canActivate: [AuthGuard], data: { roles: ['Manager'] },},
   { path: 'unauthorized', component: UnauthorizedComponent },
-=======
-  { path: 'task-details/:id', component: TasksDetailsComponent },
-  { path: 'task-add-member/:taskId', component: AddMemberTaskComponent },
-  {path:'app-notifications' , component: NotificationsComponent },
->>>>>>> 35df360f
+  { path: 'app-notifications', component: NotificationsComponent },
+
 
 ];
 @NgModule({
