--- conflicted
+++ resolved
@@ -16,17 +16,12 @@
 import { TasksAllComponent } from './tasks/tasks-all/tasks-all.component';
 import { AddMemberComponent } from './members/add-member/add-member.component';
 import { RecaptchaModule } from 'ng-recaptcha';
-<<<<<<< HEAD
 import { AuthInterceptor } from './auth.interceptor';
 import { RemoveMemberComponent } from './members/remove-member/remove-member.component';
 import { MagicLinkComponent } from './magic-link/magic-link.component';
 import { PassRecoveryComponent } from './pass-recovery/pass-recovery.component';
-
-=======
-import {AuthInterceptor} from "./auth.interceptor";
 import { TasksDetailsComponent } from './tasks/tasks-details/tasks-details.component';
 import { AddMemberTaskComponent } from './tasks/add-member-task/add-member-task.component';
->>>>>>> 3835901b
 @NgModule({
   declarations: [
     AppComponent,
@@ -40,14 +35,11 @@
     ProjectDetailsComponent,
     TasksAllComponent,
     AddMemberComponent,
-<<<<<<< HEAD
     RemoveMemberComponent,
     MagicLinkComponent,
     PassRecoveryComponent,
-=======
     TasksDetailsComponent,
     AddMemberTaskComponent,
->>>>>>> 3835901b
   ],
   imports: [
     BrowserModule,
