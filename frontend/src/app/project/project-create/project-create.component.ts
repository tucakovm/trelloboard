import { Component} from '@angular/core';
import { FormBuilder, FormGroup, Validators , AbstractControl , ValidationErrors } from '@angular/forms';
import { User } from '../../model/user';
import { Project } from '../../model/project';
import { ProjectService } from '../../services/project.service';
import { AuthService } from '../../services/auth.service';
import { UserFP } from '../../model/userForProject';
import { Router } from '@angular/router';

@Component({
  selector: 'app-project-create',
  templateUrl: './project-create.component.html',
  styleUrl: './project-create.component.css'
})
export class ProjectCreateComponent{
  projectForm: FormGroup;

  constructor(private fb: FormBuilder, private projectService:ProjectService , private authService:AuthService, private router:Router) {
    this.projectForm = this.fb.group(
      {
        name: ['', [Validators.required, Validators.minLength(3)]],
        completionDate: [null, [Validators.required, this.futureDateValidator]],
        minMembers: [0, [Validators.required, Validators.min(1)]],
        maxMembers: [0, [Validators.required, Validators.min(1)]]
      },
      { validators: this.maxGreaterThanMinValidator } // Dodajemo validator na formu
    );
  }

  // Prilagođena validacija
  maxGreaterThanMinValidator(control: AbstractControl): { [key: string]: boolean } | null {
    const minMembers = control.get('MinMembers')?.value;
    const maxMembers = control.get('MaxMembers')?.value;

    if (minMembers !== null && maxMembers !== null && maxMembers <= minMembers) {
      return { maxLessThanOrEqualMin: true }; // Greška ako maxMembers nije veći od minMembers
    }
    return null; // Bez greške
  }

    // Validator to check if CompletionDate is in the future
    futureDateValidator(control: AbstractControl): ValidationErrors | null {
      const selectedDate = new Date(control.value);
      const currentDate = new Date();
  
      // Remove time part for accurate comparison
      currentDate.setHours(0, 0, 0, 0);
  
      if (selectedDate <= currentDate) {
        return { notFutureDate: true };
      }
      return null;
    }

  

  onSubmit(): void {

    let tokenRole = this.authService.getUserRoles();
    if (this.projectForm.valid && tokenRole == "Manager") {
      const projectData: Project = this.projectForm.value;
      
      let completionDate = new Date(projectData.completionDate);
      completionDate.setHours(0, 0, 0);

      let isoDate = completionDate.toISOString();

      let tokenUsername = this.authService.getUserName();
<<<<<<< HEAD

=======
>>>>>>> ce5d846f
      let tokenId = this.authService.getUserId();
      console.log(tokenId)
      projectData.manager = new UserFP(tokenId,tokenUsername,tokenRole
      )

      let submittedProject: Project = new Project(
        "",
        projectData.name,
        completionDate,
        projectData.minMembers,
        projectData.maxMembers,
        projectData.manager,
        projectData.members
      );
  
      console.log('Submitted Project Data:', submittedProject);
  
      this.projectService.createProject(submittedProject).subscribe({
        next: (response) => {
          this.router.navigate(['/all-projects'])
          console.log('Project created successfully:', response);
        },
        error: (error) => {
          console.error('Error creating project:', error);
        },
        complete: () => {
          // console.log('Project creation process completed.');
        }
      });
    }
    else{
      console.error("Error submiting form")
    }
  }
  
}
<|MERGE_RESOLUTION|>--- conflicted
+++ resolved
@@ -42,34 +42,30 @@
     futureDateValidator(control: AbstractControl): ValidationErrors | null {
       const selectedDate = new Date(control.value);
       const currentDate = new Date();
-  
+
       // Remove time part for accurate comparison
       currentDate.setHours(0, 0, 0, 0);
-  
+
       if (selectedDate <= currentDate) {
         return { notFutureDate: true };
       }
       return null;
     }
 
-  
+
 
   onSubmit(): void {
 
     let tokenRole = this.authService.getUserRoles();
     if (this.projectForm.valid && tokenRole == "Manager") {
       const projectData: Project = this.projectForm.value;
-      
+
       let completionDate = new Date(projectData.completionDate);
       completionDate.setHours(0, 0, 0);
 
       let isoDate = completionDate.toISOString();
 
       let tokenUsername = this.authService.getUserName();
-<<<<<<< HEAD
-
-=======
->>>>>>> ce5d846f
       let tokenId = this.authService.getUserId();
       console.log(tokenId)
       projectData.manager = new UserFP(tokenId,tokenUsername,tokenRole
@@ -84,9 +80,9 @@
         projectData.manager,
         projectData.members
       );
-  
+
       console.log('Submitted Project Data:', submittedProject);
-  
+
       this.projectService.createProject(submittedProject).subscribe({
         next: (response) => {
           this.router.navigate(['/all-projects'])
@@ -104,5 +100,5 @@
       console.error("Error submiting form")
     }
   }
-  
+
 }
