import { Component, OnInit } from '@angular/core';
import { Project } from '../../model/project';
import { ProjectService } from '../../services/project.service';
import { ActivatedRoute, Router } from '@angular/router';
import { TaskService } from '../../services/task.service';
import { AuthService } from '../../services/auth.service';
<<<<<<< HEAD
import {WorkflowService} from "../../services/workflow.service";
import { Task } from "../../model/task";
import * as d3 from 'd3';
import {main} from "@popperjs/core";
import { ToastrService } from 'ngx-toastr';


=======
import {Analytics} from "../../model/analytic";
>>>>>>> da308f97

@Component({
  selector: 'app-project-details',
  templateUrl: './project-details.component.html',
  styleUrl: './project-details.component.css'
})
export class ProjectDetailsComponent implements OnInit {
<<<<<<< HEAD
  id: string | null = null;
  userId: string | null = null;
  project:Project = {
=======
  analytics: Analytics | null = null;
  id: string | null = null;
  project: Project = {
>>>>>>> da308f97
    id: '',
    name: '',
    completionDate: new Date(),
    minMembers: 0,
    maxMembers: 0,
    manager: {
      id: '',
      username: '',
      role: ''
    },
    members: [
      {
        id: '',
        username: '',
        role: ''
      },
    ]
  }
<<<<<<< HEAD

  mainTask: any = {
    id: '',
    name: '',
    description: '',
    dependencies: [],
    blocked: false,
  };
  dependentTask: any = {
    id: '',
    name: '',
    description: '',
    dependencies: [],
    blocked: false,
  };

  comboBoxTasks: Task[] = [];
  tasks: any[] = [];
  edges: any[] = [];

  workflow: any | null = null;
  maxLengthAchieved: boolean = false;

  constructor(private projectService: ProjectService, private workflowService: WorkflowService, private route: ActivatedRoute, private tasksService: TaskService, private router: Router, private authService: AuthService, private toastr: ToastrService) {
=======
  maxLengthAchieved: boolean = false;

  constructor(private projectService: ProjectService, private route: ActivatedRoute, private tasksService: TaskService, private router: Router, private authService: AuthService) {
>>>>>>> da308f97
  }

  ngOnInit(): void {
    this.getProject();
    this.getWorkflow();
    console.log(this.project)
<<<<<<< HEAD
    console.log(this.workflow)
=======
    this.getAnalytics();
>>>>>>> da308f97
  }

  getProject() {
    console.log("test1");
    this.id = this.route.snapshot.paramMap.get('id');
    this.userId = this.authService.getUserId();

    if (this.id && this.userId) {
      this.projectService.getById(this.id, this.userId).subscribe(
        (project: Project | null) => {
          if (project) {
            this.project = project;
            this.maxLengthAchieved = this.project.members.length >= this.project.maxMembers;
          } else {
            console.error('Project not found or an error occurred.');
          }
        },
        (error) => {
          console.error('Error fetching project:', error);
        }
      );
    }
  }

  getWorkflow(): void {
    if (!this.id) {
      console.error('Project ID is missing.');
      return;
    }

    this.projectService.getWorkflowByProjectId(this.id).subscribe({
      next: (workflow) => {
        console.log('Workflow from API:', workflow);

        this.workflow = workflow;
        this.comboBoxTasks = this.workflow.aco.tasks;

        // Mapa za čuvanje pozicija zadataka
        const taskPositions = new Map<string, { left: number; top: number }>();
        let yLevel = 100; // Početna Y koordinata
        const xSpacing = 150; // Horizontalni razmak između čvorova
        const ySpacing = 100; // Vertikalni razmak između čvorova
        let direction = 1; // 1 za desno, -1 za levo
        let levelCounter = 0; // Brojač za praćenje nivoa
        const maxOffset = 200; // Maksimalni pomak u levo ili desno

        // Funkcija za rekurzivno dodeljivanje pozicija
        const setTaskPosition = (task: any, level: number) => {
          if (!taskPositions.has(task.id)) {
            // Ako je brojač dostigao 3, promeni smer i resetuj brojač
            if (levelCounter >= 3) {
              direction *= -1; // Promeni smer
              levelCounter = 0; // Resetuj brojač
            }

<<<<<<< HEAD
            // Ograniči X koordinatu kako ne bi otišla previše u levo ili desno
            const xOffset = direction === 1 ? Math.min(level * xSpacing, maxOffset) : Math.max(-level * xSpacing, -maxOffset);

            taskPositions.set(task.id, { left: 400 + xOffset, top: yLevel });

            // Povećaj Y koordinatu za sledeći čvor
            yLevel += ySpacing;
            levelCounter++; // Povećaj brojač
          }
        };

        // Postavljanje pozicija zadataka prema zavisnostima
        this.workflow.aco.workflow.tasks.forEach((task: any) => {
          if (!task.dependencies.length) {
            // Ako nema zavisnosti, postavi na prvi nivo
            setTaskPosition(task, 0);
          } else {
            // Ako ima zavisnosti, postavi na sledeći nivo
            const maxLevel = Math.max(...task.dependencies.map((dep: string) => {
              const depTask = this.workflow.aco.workflow.tasks.find((t: any) => t.id === dep);
              return depTask ? (taskPositions.get(depTask.id)?.left ?? 0) / xSpacing : 0;
            }));
            setTaskPosition(task, maxLevel + 1);
          }
        });

        // Generisanje lista zadataka sa ispravnim pozicijama
        this.tasks = this.workflow.aco.workflow.tasks.map((task: any) => ({
          ...task,
          left: taskPositions.get(task.id)!.left,
          top: taskPositions.get(task.id)!.top,
        }));

        // Generisanje ivica
        this.edges = [];
        this.workflow.aco.workflow.tasks.forEach((task: any) => {
          task.dependencies.forEach((dep: string) => {
            const fromTask = this.tasks.find((t) => t.id === dep);
            const toTask = this.tasks.find((t) => t.id === task.id);

            if (fromTask && toTask) {
              this.edges.push({
                x1: fromTask.left + 50,
                y1: fromTask.top + 25,
                x2: toTask.left + 50,
                y2: toTask.top + 25,
              });
            }
          });
        });

        // Renderovanje grafa
        this.renderGraph();
      },
      error: (error) => {
        console.error('Error fetching workflow:', error);
        this.workflow = null;
      },
    });
  }

=======
>>>>>>> da308f97
  deleteAllTasksByProjectId(id: string) {
    this.tasksService.deleteTasksByProjectId(id).subscribe({
      next: (response) => {
        console.log("Tasks deleted sucessfuly")
      },
      error: (error) => {
<<<<<<< HEAD
        if (error.status === 412) {  // Ako je status greške 412, znači da je task deo workflow-a
          console.error("Task cannot be deleted because it is part of a workflow.");
          alert("Task cannot be deleted because it is part of a workflow.");
        } else {
          console.error("Error deleting task:", error);
          alert("An error occurred while deleting the task.");
        }
=======
        console.error("Error deleting tasks:" + error)
>>>>>>> da308f97
      }
    })
  }

  deleteProject(): void {
    if (this.id != null) {
      this.projectService.deleteProjectById(this.id).subscribe({
        next: (response) => {
          console.log('Project deleted successfully:', response);
<<<<<<< HEAD
=======
          if (this.id) {
            this.deleteAllTasksByProjectId(this.id);
          }
>>>>>>> da308f97
          this.router.navigate(['/all-projects'])
        },
        error: (error) => {
          console.error('Error deleting project:', error);
        },
      })
    }
  }

<<<<<<< HEAD
//ovde sam dodao project.id umesto id
  createWorkflow() {
    if (this.project.id && this.project.name) {
      //const newWorkflow = { project_id: this.project.id, project_name: this.project.name };
      this.projectService.createWorkflow(this.project.id, this.project.name).subscribe(
        {
          next: (workflowResponse) => {
            console.log('Workflow created:', workflowResponse);
            this.getWorkflow();
          },
          error: (error) => {
            console.error('Error creating workflow:', error);
          }
        });
    }
  }

  addTasks() {
    console.log(this.mainTask);
    if (this.project.id) {
      // Prvo dodajemo glavni task
      this.workflowService.addTask(this.project.id, this.mainTask).subscribe({
        next: () => {
          console.log('Main task successfully added');
          this.toastr.success('Main task successfully added'); // Prikaz uspeha

          // Nakon uspešnog dodavanja glavnog taska, dodajemo zavisni task
          this.dependentTask.dependencies = [this.mainTask.id];
          console.log('Payload za dependent task:', {
            project_id: this.project.id,
            task: this.dependentTask,
          });

          // Povezujemo zavisni task s glavnim
          this.workflowService.addTask(this.project.id, this.dependentTask).subscribe({
            next: () => {
              console.log('Dependent task successfully added');
              this.toastr.success('Dependent task successfully added'); // Prikaz uspeha
            },
            error: (err) => {
              console.error('Failed to add dependent task', err);
              this.toastr.error(`Failed to add dependent task: ${err.message}`); // Prikaz greške
            },
          });
        },
        error: (err) => {
          console.error('Failed to add main task', err);
          this.toastr.error(`Failed to add main task: ${err.message}`); // Prikaz greške
        },
      });
    }
  }

  renderGraph(): void {
    const svg = d3.select('#workflow-graph');
    svg.selectAll('*').remove(); // Brisanje prethodnih elemenata

    // Crtanje linija (edges)
    const edges = svg.selectAll('line')
      .data(this.edges)
      .enter()
      .append('line')
      .attr('x1', (d: any) => d.x1)
      .attr('y1', (d: any) => d.y1)
      .attr('x2', (d: any) => d.x2)
      .attr('y2', (d: any) => d.y2)
      .attr('stroke', 'black')
      .attr('stroke-width', 2);

    // Dodavanje strelica na linije
    svg.append('defs').selectAll('marker')
      .data(this.edges)
      .enter()
      .append('marker')
      .attr('id', (d: any, i: number) => `arrowhead-${i}`)
      .attr('viewBox', '0 -5 10 10')
      .attr('refX', 10) // Podesite refX za pozicioniranje strelice
      .attr('refY', 0)
      .attr('markerWidth', 6)
      .attr('markerHeight', 6)
      .attr('orient', 'auto')
      .append('path')
      .attr('d', 'M0,-5L10,0L0,5')
      .attr('fill', 'black');

    edges.attr('marker-end', (d: any, i: number) => `url(#arrowhead-${i})`);

    // Dodavanje teksta "depends on" na linije
    svg.selectAll('text.edge-label')
      .data(this.edges)
      .enter()
      .append('text')
      .attr('class', 'edge-label')
      .attr('x', (d: any) => (d.x1 + d.x2) / 2)
      .attr('y', (d: any) => (d.y1 + d.y2) / 2)
      .attr('dy', -5)
      .attr('text-anchor', 'middle')
      .attr('fill', 'black')
      .text('depends on');

    // Crtanje čvorova (taskova)
    const node = svg.selectAll('g.node')
      .data(this.tasks)
      .enter()
      .append('g')
      .attr('class', 'node')
      .attr('transform', (d: any) => `translate(${d.left},${d.top})`);

    // Pravougaonik za task
    node.append('rect')
      .attr('width', 100)
      .attr('height', 50)
      .attr('fill', '#0074D9')
      .attr('rx', 5)
      .attr('ry', 5);

    // Ime taska
    node.append('text')
      .attr('x', 50)
      .attr('y', 25)
      .attr('dy', '.35em')
      .attr('text-anchor', 'middle')
      .attr('fill', 'white')
      .text((d: any) => d.name);

    // Dodavanje teksta "Blocked" ispod imena taska
    node.append('text')
      .attr('x', 50)
      .attr('y', 45) // Pomeramo tekst malo niže
      .attr('dy', '.35em')
      .attr('text-anchor', 'middle')
      .attr('fill', 'red') // Crvena boja za "Blocked"
      .text((d: any) => d.blocked);

    // Dodavanje strelica ka taskovima od kojih zavisi
    this.tasks.forEach((task: any) => {
      task.dependencies.forEach((dep: string) => {
        const fromTask = this.tasks.find((t: any) => t.id === dep);
        const toTask = task;

        if (fromTask && toTask) {
          svg.append('line')
            .attr('x1', fromTask.left + 50)
            .attr('y1', fromTask.top + 25)
            .attr('x2', toTask.left + 50)
            .attr('y2', toTask.top + 25)
            .attr('stroke', 'black')
            .attr('stroke-width', 2)
            .attr('marker-end', 'url(#arrowhead)'); // Dodajemo strelicu
        }
      });
    });
  }

  showTaskModal = false


//  dependentTasks: { taskName: string }[] = [];

// Funkcija za otvaranje modala
  openTaskModal() {
    this.showTaskModal = true;
   // this.mainTask = { taskName: '' };
  //  this.dependentTasks = [];
  }
/*
// Dodavanje novog zavisnog taska
  addDependentTask() {
    this.dependentTasks.push({ taskName: '' });
  }

// Brisanje zavisnog taska
  removeDependentTask(index: number) {
    this.dependentTasks.splice(index, 1);
  }

// Zatvaranje modala
  closeTaskModal() {
    this.showTaskModal = false;
    this.mainTask = { taskName: '' };
    this.dependentTasks = [];
  }

// Čuvanje taskova
  saveTasks() {
    const workflowId = this.workflow?.project_id; // ID trenutnog workflow-a
    if (workflowId && this.mainTask.taskName) {
      // Kreiraj glavni task
      const mainTaskPayload = {
        task_id: `main-task-${workflowId}`,
        task_name: this.mainTask.taskName,
        dependencies: [],
      };

      // Dodaj glavni task
      this.workflowService.addTaskToWorkflow(workflowId, mainTaskPayload).subscribe({
        next: (response) => {
          console.log('Main task added:', response);

          // Dodaj zavisne taskove
          this.dependentTasks.forEach((task, index) => {
            const dependentTaskPayload = {
              task_id: `dependent-task-${workflowId}-${index}`,
              task_name: task.taskName,
              dependencies: [mainTaskPayload.task_id],
            };

            this.workflowService.addTaskToWorkflow(workflowId, dependentTaskPayload).subscribe({
              next: (res) => console.log(`Dependent task ${index} added:`, res),
              error: (err) => console.error(`Error adding dependent task ${index}:`, err),
            });
          });

          this.closeTaskModal();
          this.getWorkflow(); // Osveži prikaz workflow-a
        },
        error: (err) => {
          console.error('Error adding main task:', err);
        },
      });
    }
  }
*/

=======
>>>>>>> da308f97
  addTask(): void {
    if (this.id) {
      this.router.navigate(['/tasks/create', this.id]);
    }
  }

  allTasks(): void {
    if (this.id) {
      this.router.navigate(['/tasks', this.id]);
    }
  }

  viewNotifications(): void {
    if (this.id) {
      this.router.navigate(['/app-notifications-project', this.id]);
    }
  }

  addMember() {
    if (this.id) {
      this.router.navigate(['/all-projects', this.id, "add-member"]);
    }
  }

  removeMember() {
    if (this.id) {
      this.router.navigate(['/all-projects', this.id, "remove-member"]);
    }
  }

  isManager() {
    return this.authService.isManager();
  }

<<<<<<< HEAD
  protected readonly main = main;
=======
  objectKeys(obj: any): string[] {
    return obj ? Object.keys(obj) : [];
  }

  getAnalytics() {
    if (this.id) {
      this.projectService.getAnalyticsByProjectId(this.id).subscribe(
        (response: any) => {
          console.log('Analytics Response:', response);
          this.analytics = response.analytic; // 👈 ovde je bio problem
        },
        (error) => {
          console.error('Error fetching analytics:', error);
        }
      );
    }
  }

>>>>>>> da308f97
}<|MERGE_RESOLUTION|>--- conflicted
+++ resolved
@@ -4,33 +4,24 @@
 import { ActivatedRoute, Router } from '@angular/router';
 import { TaskService } from '../../services/task.service';
 import { AuthService } from '../../services/auth.service';
-<<<<<<< HEAD
-import {WorkflowService} from "../../services/workflow.service";
-import { Task } from "../../model/task";
+import { WorkflowService } from '../../services/workflow.service';
+import { Task } from '../../model/task';
 import * as d3 from 'd3';
-import {main} from "@popperjs/core";
 import { ToastrService } from 'ngx-toastr';
-
-
-=======
-import {Analytics} from "../../model/analytic";
->>>>>>> da308f97
+import { Analytics } from '../../model/analytic';
 
 @Component({
   selector: 'app-project-details',
   templateUrl: './project-details.component.html',
-  styleUrl: './project-details.component.css'
+  styleUrls: ['./project-details.component.css']
 })
 export class ProjectDetailsComponent implements OnInit {
-<<<<<<< HEAD
+
+  analytics: Analytics | null = null;
   id: string | null = null;
   userId: string | null = null;
-  project:Project = {
-=======
-  analytics: Analytics | null = null;
-  id: string | null = null;
+
   project: Project = {
->>>>>>> da308f97
     id: '',
     name: '',
     completionDate: new Date(),
@@ -46,10 +37,11 @@
         id: '',
         username: '',
         role: ''
-      },
+      }
     ]
-  }
-<<<<<<< HEAD
+  };
+
+  maxLengthAchieved: boolean = false;
 
   mainTask: any = {
     id: '',
@@ -58,6 +50,7 @@
     dependencies: [],
     blocked: false,
   };
+
   dependentTask: any = {
     id: '',
     name: '',
@@ -69,31 +62,27 @@
   comboBoxTasks: Task[] = [];
   tasks: any[] = [];
   edges: any[] = [];
-
   workflow: any | null = null;
-  maxLengthAchieved: boolean = false;
-
-  constructor(private projectService: ProjectService, private workflowService: WorkflowService, private route: ActivatedRoute, private tasksService: TaskService, private router: Router, private authService: AuthService, private toastr: ToastrService) {
-=======
-  maxLengthAchieved: boolean = false;
-
-  constructor(private projectService: ProjectService, private route: ActivatedRoute, private tasksService: TaskService, private router: Router, private authService: AuthService) {
->>>>>>> da308f97
-  }
+
+  showTaskModal = false;
+
+  constructor(
+    private projectService: ProjectService,
+    private workflowService: WorkflowService,
+    private route: ActivatedRoute,
+    private tasksService: TaskService,
+    private router: Router,
+    private authService: AuthService,
+    private toastr: ToastrService
+  ) { }
 
   ngOnInit(): void {
     this.getProject();
     this.getWorkflow();
-    console.log(this.project)
-<<<<<<< HEAD
-    console.log(this.workflow)
-=======
     this.getAnalytics();
->>>>>>> da308f97
   }
 
   getProject() {
-    console.log("test1");
     this.id = this.route.snapshot.paramMap.get('id');
     this.userId = this.authService.getUserId();
 
@@ -122,48 +111,34 @@
 
     this.projectService.getWorkflowByProjectId(this.id).subscribe({
       next: (workflow) => {
-        console.log('Workflow from API:', workflow);
-
         this.workflow = workflow;
         this.comboBoxTasks = this.workflow.aco.tasks;
 
-        // Mapa za čuvanje pozicija zadataka
         const taskPositions = new Map<string, { left: number; top: number }>();
-        let yLevel = 100; // Početna Y koordinata
-        const xSpacing = 150; // Horizontalni razmak između čvorova
-        const ySpacing = 100; // Vertikalni razmak između čvorova
-        let direction = 1; // 1 za desno, -1 za levo
-        let levelCounter = 0; // Brojač za praćenje nivoa
-        const maxOffset = 200; // Maksimalni pomak u levo ili desno
-
-        // Funkcija za rekurzivno dodeljivanje pozicija
+        let yLevel = 100;
+        const xSpacing = 150;
+        const ySpacing = 100;
+        let direction = 1;
+        let levelCounter = 0;
+        const maxOffset = 200;
+
         const setTaskPosition = (task: any, level: number) => {
           if (!taskPositions.has(task.id)) {
-            // Ako je brojač dostigao 3, promeni smer i resetuj brojač
             if (levelCounter >= 3) {
-              direction *= -1; // Promeni smer
-              levelCounter = 0; // Resetuj brojač
+              direction *= -1;
+              levelCounter = 0;
             }
-
-<<<<<<< HEAD
-            // Ograniči X koordinatu kako ne bi otišla previše u levo ili desno
             const xOffset = direction === 1 ? Math.min(level * xSpacing, maxOffset) : Math.max(-level * xSpacing, -maxOffset);
-
             taskPositions.set(task.id, { left: 400 + xOffset, top: yLevel });
-
-            // Povećaj Y koordinatu za sledeći čvor
             yLevel += ySpacing;
-            levelCounter++; // Povećaj brojač
+            levelCounter++;
           }
         };
 
-        // Postavljanje pozicija zadataka prema zavisnostima
         this.workflow.aco.workflow.tasks.forEach((task: any) => {
           if (!task.dependencies.length) {
-            // Ako nema zavisnosti, postavi na prvi nivo
             setTaskPosition(task, 0);
           } else {
-            // Ako ima zavisnosti, postavi na sledeći nivo
             const maxLevel = Math.max(...task.dependencies.map((dep: string) => {
               const depTask = this.workflow.aco.workflow.tasks.find((t: any) => t.id === dep);
               return depTask ? (taskPositions.get(depTask.id)?.left ?? 0) / xSpacing : 0;
@@ -172,20 +147,17 @@
           }
         });
 
-        // Generisanje lista zadataka sa ispravnim pozicijama
         this.tasks = this.workflow.aco.workflow.tasks.map((task: any) => ({
           ...task,
           left: taskPositions.get(task.id)!.left,
           top: taskPositions.get(task.id)!.top,
         }));
 
-        // Generisanje ivica
         this.edges = [];
         this.workflow.aco.workflow.tasks.forEach((task: any) => {
           task.dependencies.forEach((dep: string) => {
             const fromTask = this.tasks.find((t) => t.id === dep);
             const toTask = this.tasks.find((t) => t.id === task.id);
-
             if (fromTask && toTask) {
               this.edges.push({
                 x1: fromTask.left + 50,
@@ -197,7 +169,6 @@
           });
         });
 
-        // Renderovanje grafa
         this.renderGraph();
       },
       error: (error) => {
@@ -207,27 +178,21 @@
     });
   }
 
-=======
->>>>>>> da308f97
   deleteAllTasksByProjectId(id: string) {
     this.tasksService.deleteTasksByProjectId(id).subscribe({
-      next: (response) => {
-        console.log("Tasks deleted sucessfuly")
+      next: () => {
+        console.log("Tasks deleted successfully");
       },
       error: (error) => {
-<<<<<<< HEAD
-        if (error.status === 412) {  // Ako je status greške 412, znači da je task deo workflow-a
+        if (error.status === 412) {
           console.error("Task cannot be deleted because it is part of a workflow.");
           alert("Task cannot be deleted because it is part of a workflow.");
         } else {
           console.error("Error deleting task:", error);
           alert("An error occurred while deleting the task.");
         }
-=======
-        console.error("Error deleting tasks:" + error)
->>>>>>> da308f97
       }
-    })
+    });
   }
 
   deleteProject(): void {
@@ -235,70 +200,49 @@
       this.projectService.deleteProjectById(this.id).subscribe({
         next: (response) => {
           console.log('Project deleted successfully:', response);
-<<<<<<< HEAD
-=======
           if (this.id) {
             this.deleteAllTasksByProjectId(this.id);
           }
->>>>>>> da308f97
-          this.router.navigate(['/all-projects'])
+          this.router.navigate(['/all-projects']);
         },
         error: (error) => {
           console.error('Error deleting project:', error);
         },
-      })
-    }
-  }
-
-<<<<<<< HEAD
-//ovde sam dodao project.id umesto id
+      });
+    }
+  }
+
   createWorkflow() {
     if (this.project.id && this.project.name) {
-      //const newWorkflow = { project_id: this.project.id, project_name: this.project.name };
-      this.projectService.createWorkflow(this.project.id, this.project.name).subscribe(
-        {
-          next: (workflowResponse) => {
-            console.log('Workflow created:', workflowResponse);
-            this.getWorkflow();
-          },
-          error: (error) => {
-            console.error('Error creating workflow:', error);
-          }
-        });
+      this.projectService.createWorkflow(this.project.id, this.project.name).subscribe({
+        next: (workflowResponse) => {
+          console.log('Workflow created:', workflowResponse);
+          this.getWorkflow();
+        },
+        error: (error) => {
+          console.error('Error creating workflow:', error);
+        }
+      });
     }
   }
 
   addTasks() {
-    console.log(this.mainTask);
     if (this.project.id) {
-      // Prvo dodajemo glavni task
       this.workflowService.addTask(this.project.id, this.mainTask).subscribe({
         next: () => {
-          console.log('Main task successfully added');
-          this.toastr.success('Main task successfully added'); // Prikaz uspeha
-
-          // Nakon uspešnog dodavanja glavnog taska, dodajemo zavisni task
+          this.toastr.success('Main task successfully added');
           this.dependentTask.dependencies = [this.mainTask.id];
-          console.log('Payload za dependent task:', {
-            project_id: this.project.id,
-            task: this.dependentTask,
-          });
-
-          // Povezujemo zavisni task s glavnim
           this.workflowService.addTask(this.project.id, this.dependentTask).subscribe({
             next: () => {
-              console.log('Dependent task successfully added');
-              this.toastr.success('Dependent task successfully added'); // Prikaz uspeha
+              this.toastr.success('Dependent task successfully added');
             },
             error: (err) => {
-              console.error('Failed to add dependent task', err);
-              this.toastr.error(`Failed to add dependent task: ${err.message}`); // Prikaz greške
+              this.toastr.error(`Failed to add dependent task: ${err.message}`);
             },
           });
         },
         error: (err) => {
-          console.error('Failed to add main task', err);
-          this.toastr.error(`Failed to add main task: ${err.message}`); // Prikaz greške
+          this.toastr.error(`Failed to add main task: ${err.message}`);
         },
       });
     }
@@ -306,9 +250,8 @@
 
   renderGraph(): void {
     const svg = d3.select('#workflow-graph');
-    svg.selectAll('*').remove(); // Brisanje prethodnih elemenata
-
-    // Crtanje linija (edges)
+    svg.selectAll('*').remove();
+
     const edges = svg.selectAll('line')
       .data(this.edges)
       .enter()
@@ -320,14 +263,13 @@
       .attr('stroke', 'black')
       .attr('stroke-width', 2);
 
-    // Dodavanje strelica na linije
     svg.append('defs').selectAll('marker')
       .data(this.edges)
       .enter()
       .append('marker')
       .attr('id', (d: any, i: number) => `arrowhead-${i}`)
       .attr('viewBox', '0 -5 10 10')
-      .attr('refX', 10) // Podesite refX za pozicioniranje strelice
+      .attr('refX', 10)
       .attr('refY', 0)
       .attr('markerWidth', 6)
       .attr('markerHeight', 6)
@@ -338,7 +280,6 @@
 
     edges.attr('marker-end', (d: any, i: number) => `url(#arrowhead-${i})`);
 
-    // Dodavanje teksta "depends on" na linije
     svg.selectAll('text.edge-label')
       .data(this.edges)
       .enter()
@@ -351,7 +292,6 @@
       .attr('fill', 'black')
       .text('depends on');
 
-    // Crtanje čvorova (taskova)
     const node = svg.selectAll('g.node')
       .data(this.tasks)
       .enter()
@@ -359,7 +299,6 @@
       .attr('class', 'node')
       .attr('transform', (d: any) => `translate(${d.left},${d.top})`);
 
-    // Pravougaonik za task
     node.append('rect')
       .attr('width', 100)
       .attr('height', 50)
@@ -367,7 +306,6 @@
       .attr('rx', 5)
       .attr('ry', 5);
 
-    // Ime taska
     node.append('text')
       .attr('x', 50)
       .attr('y', 25)
@@ -376,107 +314,19 @@
       .attr('fill', 'white')
       .text((d: any) => d.name);
 
-    // Dodavanje teksta "Blocked" ispod imena taska
     node.append('text')
       .attr('x', 50)
-      .attr('y', 45) // Pomeramo tekst malo niže
+      .attr('y', 45)
       .attr('dy', '.35em')
       .attr('text-anchor', 'middle')
-      .attr('fill', 'red') // Crvena boja za "Blocked"
+      .attr('fill', 'red')
       .text((d: any) => d.blocked);
-
-    // Dodavanje strelica ka taskovima od kojih zavisi
-    this.tasks.forEach((task: any) => {
-      task.dependencies.forEach((dep: string) => {
-        const fromTask = this.tasks.find((t: any) => t.id === dep);
-        const toTask = task;
-
-        if (fromTask && toTask) {
-          svg.append('line')
-            .attr('x1', fromTask.left + 50)
-            .attr('y1', fromTask.top + 25)
-            .attr('x2', toTask.left + 50)
-            .attr('y2', toTask.top + 25)
-            .attr('stroke', 'black')
-            .attr('stroke-width', 2)
-            .attr('marker-end', 'url(#arrowhead)'); // Dodajemo strelicu
-        }
-      });
-    });
-  }
-
-  showTaskModal = false
-
-
-//  dependentTasks: { taskName: string }[] = [];
-
-// Funkcija za otvaranje modala
+  }
+
   openTaskModal() {
     this.showTaskModal = true;
-   // this.mainTask = { taskName: '' };
-  //  this.dependentTasks = [];
-  }
-/*
-// Dodavanje novog zavisnog taska
-  addDependentTask() {
-    this.dependentTasks.push({ taskName: '' });
-  }
-
-// Brisanje zavisnog taska
-  removeDependentTask(index: number) {
-    this.dependentTasks.splice(index, 1);
-  }
-
-// Zatvaranje modala
-  closeTaskModal() {
-    this.showTaskModal = false;
-    this.mainTask = { taskName: '' };
-    this.dependentTasks = [];
-  }
-
-// Čuvanje taskova
-  saveTasks() {
-    const workflowId = this.workflow?.project_id; // ID trenutnog workflow-a
-    if (workflowId && this.mainTask.taskName) {
-      // Kreiraj glavni task
-      const mainTaskPayload = {
-        task_id: `main-task-${workflowId}`,
-        task_name: this.mainTask.taskName,
-        dependencies: [],
-      };
-
-      // Dodaj glavni task
-      this.workflowService.addTaskToWorkflow(workflowId, mainTaskPayload).subscribe({
-        next: (response) => {
-          console.log('Main task added:', response);
-
-          // Dodaj zavisne taskove
-          this.dependentTasks.forEach((task, index) => {
-            const dependentTaskPayload = {
-              task_id: `dependent-task-${workflowId}-${index}`,
-              task_name: task.taskName,
-              dependencies: [mainTaskPayload.task_id],
-            };
-
-            this.workflowService.addTaskToWorkflow(workflowId, dependentTaskPayload).subscribe({
-              next: (res) => console.log(`Dependent task ${index} added:`, res),
-              error: (err) => console.error(`Error adding dependent task ${index}:`, err),
-            });
-          });
-
-          this.closeTaskModal();
-          this.getWorkflow(); // Osveži prikaz workflow-a
-        },
-        error: (err) => {
-          console.error('Error adding main task:', err);
-        },
-      });
-    }
-  }
-*/
-
-=======
->>>>>>> da308f97
+  }
+
   addTask(): void {
     if (this.id) {
       this.router.navigate(['/tasks/create', this.id]);
@@ -511,9 +361,6 @@
     return this.authService.isManager();
   }
 
-<<<<<<< HEAD
-  protected readonly main = main;
-=======
   objectKeys(obj: any): string[] {
     return obj ? Object.keys(obj) : [];
   }
@@ -522,8 +369,7 @@
     if (this.id) {
       this.projectService.getAnalyticsByProjectId(this.id).subscribe(
         (response: any) => {
-          console.log('Analytics Response:', response);
-          this.analytics = response.analytic; // 👈 ovde je bio problem
+          this.analytics = response.analytic;
         },
         (error) => {
           console.error('Error fetching analytics:', error);
@@ -531,6 +377,4 @@
       );
     }
   }
-
->>>>>>> da308f97
 }