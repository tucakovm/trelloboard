--- conflicted
+++ resolved
@@ -5,12 +5,9 @@
 import { UserFP } from '../../model/userForProject';
 import { ActivatedRoute, Router } from '@angular/router';
 import { Project } from '../../model/project';
-<<<<<<< HEAD
 import {AuthService} from "../../services/auth.service";
-=======
 import { TaskService } from '../../services/task.service';
 import { Task } from '../../model/task';
->>>>>>> f04d420a
 
 @Component({
   selector: 'app-add-member',
@@ -32,11 +29,8 @@
     private projectService: ProjectService,
     private route: ActivatedRoute,
     private router:Router,
-<<<<<<< HEAD
     private authService : AuthService,
-=======
     private taskService:TaskService,
->>>>>>> f04d420a
   ) {
     this.addMemberForm = this.fb.group({
       username: ['', [Validators.required, Validators.minLength(3)]]
@@ -56,32 +50,6 @@
             this.project = resp;
             
             this.userAlreadyExists = false; // Resetuje se pri svakom pokušaju dodavanja
-<<<<<<< HEAD
-
-            if (this.project) {
-              console.log("Maxinum number bool1: ",this.maximumNumber)
-              this.maximumNumber = this.project.members.length >= this.project.maxMembers;
-              console.log("Maxinum number bool2: ",this.maximumNumber)
-              console.log("project members lenght: ",this.project.members.length)
-              console.log("project maxmembers: ",this.project.maxMembers)
-              // Provera da li korisnik već postoji u projektu
-              const exists = this.project.members.some(
-                (member) => member.id === user.id || member.username === user.username
-              );
-              if (exists) {
-                this.userAlreadyExists = true;
-              } else if (!this.maximumNumber && this.id) {
-                if(this.authService.getUserId() == this.project.manager.id){
-                  this.projectService
-                    .createMember(this.id, user)
-                    .subscribe(() => console.log('Member successfully added'));
-                  this.router.navigate(['/all-projects', this.id]);
-                }
-                else{
-                  this.router.navigate(['/unauthorized', this.id]);
-                }
-              }
-=======
             if(this.id){
               this.taskService.getAllTasksByProjectId(this.id).subscribe((resp)=>{
                 this.tasks = Array.isArray(resp.tasks) ? resp.tasks : Array.from(resp.tasks);
@@ -107,7 +75,6 @@
                   }
                 }
               })
->>>>>>> f04d420a
             }
           });
         }
