--- conflicted
+++ resolved
@@ -2,12 +2,10 @@
 import { Injectable } from "@angular/core";
 import {map, Observable} from "rxjs";
 import { Project } from "../model/project";
-<<<<<<< HEAD
 import { UserFP } from "../model/userForProject";
-=======
 import { catchError } from 'rxjs/operators';
 import { of } from 'rxjs';
->>>>>>> c8af778b
+
 
 @Injectable({
     providedIn: 'root'
@@ -49,7 +47,12 @@
                         id: item.manager.id,
                         username: item.manager.username,
                         role: item.manager.role
-                    }
+                    },
+                    item.members.map((member: any) => ({
+                      id: member.id,
+                      username: member.username,
+                      role: member.role
+                    }))
                 ));
             }),
             catchError((error) => {
@@ -58,26 +61,6 @@
             })
         );
     }
-    
-    
-    
-
-<<<<<<< HEAD
-  getAllProjects(username : string): Observable<Project[]> {
-    return this.http.get<any[]>(`${this.apiUrl}/projects/${username}`).pipe(
-      map((data: any[]) => data.map(item => new Project(
-        item.id,
-        item.name,
-        new Date(item.completionDate),
-        item.minMembers,
-        item.maxMembers,
-        item.manager,
-        item.members
-      )))
-    );
-  }
-=======
->>>>>>> c8af778b
 
     deleteProjectById(id:string): Observable<void>{
       return this.http.delete<void>(`${this.apiUrl}/project/${id}`)
@@ -98,7 +81,12 @@
               id: item.manager.id,
               username: item.manager.username,
               role: item.manager.role
-            }
+            },
+            item.members.map((member: any) => ({
+              id: member.id,
+              username: member.username,
+              role: member.role
+            }))
           );
         }),
         catchError((error) => {
@@ -107,17 +95,15 @@
         })
       );
     }
-<<<<<<< HEAD
 
     createMember(id:string, member:UserFP){
       console.log("Pozvan createmember servis na frontu");
       console.log("id:" + id + " member: "+UserFP)
       return this.http.post<any>(`${this.apiUrl}/projects/${id}/members`,member)
     }
-=======
   }    
 
-interface Manager {
+interface User {
   id: string;
   username: string;
   role: string;
@@ -129,6 +115,6 @@
   completionDate: string; // Ako je to string, koristi string ili Date, zavisno od tipa u tvojoj aplikaciji
   minMembers: number;
   maxMembers: number;
-  manager: Manager;
->>>>>>> c8af778b
+  manager: User;
+  members :User[];
 }