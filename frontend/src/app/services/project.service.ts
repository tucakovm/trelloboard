import { HttpClient, HttpHeaders } from '@angular/common/http';
import { Injectable } from '@angular/core';
import { map, Observable } from 'rxjs';
import { Project } from '../model/project';
import { UserFP } from '../model/userForProject';
import {catchError, tap} from 'rxjs/operators';
import { of , timeout} from 'rxjs';
import { AuthService } from './auth.service';

@Injectable({
  providedIn: 'root',
})
export class ProjectService {
  private apiUrl = 'https://localhost:8000/api';
  constructor(private http: HttpClient, private authService: AuthService) {}

  createProject(project: Project): Observable<Project> {

    return this.http.post<Project>(this.apiUrl + '/project', project, {
      headers: new HttpHeaders({
        'Content-Type': 'application/json',
        Authorization: 'Bearer ' + this.authService.getToken(),
      }),
    });
  }

  // Convert protobuf Timestamp to JavaScript Date
  timestampToDate(timestamp: any): Date {
    if (timestamp && timestamp.seconds) {
      const date = new Date(0);
      date.setUTCSeconds(timestamp.seconds);
      return date;
    }
    return new Date(); // Default to current date if invalid timestamp
  }

  getAllProjects(username: string, userId: string): Observable<Project[]> {
    return this.http.get<any>(`${this.apiUrl}/projects/${username}`).pipe(
      map((response: any) => {
        console.log('API Response:', response); // Proveri strukturu odgovora
        return response.projects.map(
          (item: ProjectItem) =>
            new Project(
              item.id,
              item.name,
              this.timestampToDate(item.completionDate),
              item.minMembers,
              item.maxMembers,
              (item.manager = {
                id: item.manager.id,
                username: item.manager.username,
                role: item.manager.role,
              }),
              item.members && Array.isArray(item.members)
                ? item.members.map((member: any) => ({
                  id: member.id,
                  username: member.username,
                  role: member.role,
                }))
                : [] // Ako je null ili nije niz, vraća prazan niz
            )
        );
      }),
      catchError((error) => {
        console.error('Error fetching projects:', error);
        return of([]); // Fallback na prazan niz
      })
    );
  }

  deleteProjectById(id: string): Observable<void> {
    return this.http.delete<void>(`${this.apiUrl}/project/${id}`);
  }

  getById(id: string, userId: string): Observable<Project | null> {
    return this.http.get<any>(`${this.apiUrl}/project/${id}`).pipe(
      map((response: any) => {
        console.log('API Response:', response);
        const item = response.project;
        return new Project(
          item.id,
          item.name,
          this.timestampToDate(item.completionDate),
          item.minMembers,
          item.maxMembers,
          {
            id: item.manager.id,
            username: item.manager.username,
            role: item.manager.role,
          },
          item.members && Array.isArray(item.members)
            ? item.members.map((member: any) => ({
                id: member.id,
                username: member.username,
                role: member.role,
              }))
            : [] // Ako je null ili nije niz, vraća prazan niz
        );
      }),
      catchError((error) => {
        console.error('Error fetching project:', error);
        return of(null); // Fallback na null ako dođe do greške
      })
    );
  }

  createMember(id: string, member: UserFP) {
    console.log('Pozvan createmember servis na frontu');
    console.log('id:' + id + ' member: ' + UserFP);
    return this.http.put<any>(`${this.apiUrl}/projects/${id}/members`, member);
  }

  removeMember(id: string, member: UserFP) {
    return this.http.delete<any>(
      `${this.apiUrl}/projects/${id}/members/${member.id}`
    );
  }
<<<<<<< HEAD
  //dodavanje workflow-a
  createWorkflow(projectId: string, projectName: string): Observable<any> {
    const workflow = {
      project_id: projectId,
      project_name: projectName
    };
    return this.http.post(`${this.apiUrl}/workflows/create`, workflow, {
        headers: new HttpHeaders({
          'Content-Type': 'application/json',
          Authorization: 'Bearer ' + this.authService.getToken(),
        }),
      }
      );
  }


  getWorkflowByProjectId(projectId: string): Observable<any> {
    console.log('Fetching workflow for project ID:', projectId); // Log pred slanje zahteva

    return this.http.get<any>(`${this.apiUrl}/composition/${projectId}`).pipe(
      tap(response => console.log('Received workflow response:', response)), // Log nakon odgovora
      catchError(error => {
        console.error('Error fetching workflow:', error); // Log ako dođe do greške
        throw error;
      })
    );
  }

=======
  getAnalyticsByProjectId(projectId: string): Observable<any> {
    return this.http.get<any>(`${this.apiUrl}/analytics/${projectId}`);
  }
>>>>>>> da308f97
}


interface User {
  id: string;
  username: string;
  role: string;
}

interface ProjectItem {
  id: string;
  name: string;
  completionDate: string; // Ako je to string, koristi string ili Date, zavisno od tipa u tvojoj aplikaciji
  minMembers: number;
  maxMembers: number;
  manager: User;
  members: User[];
}<|MERGE_RESOLUTION|>--- conflicted
+++ resolved
@@ -4,7 +4,7 @@
 import { Project } from '../model/project';
 import { UserFP } from '../model/userForProject';
 import {catchError, tap} from 'rxjs/operators';
-import { of , timeout} from 'rxjs';
+import { of } from 'rxjs';
 import { AuthService } from './auth.service';
 
 @Injectable({
@@ -15,7 +15,6 @@
   constructor(private http: HttpClient, private authService: AuthService) {}
 
   createProject(project: Project): Observable<Project> {
-
     return this.http.post<Project>(this.apiUrl + '/project', project, {
       headers: new HttpHeaders({
         'Content-Type': 'application/json',
@@ -34,7 +33,7 @@
     return new Date(); // Default to current date if invalid timestamp
   }
 
-  getAllProjects(username: string, userId: string): Observable<Project[]> {
+  getAllProjects(username: string): Observable<Project[]> {
     return this.http.get<any>(`${this.apiUrl}/projects/${username}`).pipe(
       map((response: any) => {
         console.log('API Response:', response); // Proveri strukturu odgovora
@@ -53,10 +52,10 @@
               }),
               item.members && Array.isArray(item.members)
                 ? item.members.map((member: any) => ({
-                  id: member.id,
-                  username: member.username,
-                  role: member.role,
-                }))
+                    id: member.id,
+                    username: member.username,
+                    role: member.role,
+                  }))
                 : [] // Ako je null ili nije niz, vraća prazan niz
             )
         );
@@ -70,6 +69,36 @@
 
   deleteProjectById(id: string): Observable<void> {
     return this.http.delete<void>(`${this.apiUrl}/project/${id}`);
+  }
+
+  getWorkflowByProjectId(projectId: string): Observable<any> {
+    console.log('Fetching workflow for project ID:', projectId); // Log pred slanje zahteva
+
+    return this.http.get<any>(`${this.apiUrl}/composition/${projectId}`).pipe(
+      tap(response => console.log('Received workflow response:', response)), // Log nakon odgovora
+      catchError(error => {
+        console.error('Error fetching workflow:', error); // Log ako dođe do greške
+        throw error;
+      })
+    );
+  }
+
+  createWorkflow(projectId: string, projectName: string): Observable<any> {
+    const workflow = {
+      project_id: projectId,
+      project_name: projectName
+    };
+    return this.http.post(`${this.apiUrl}/workflows/create`, workflow, {
+        headers: new HttpHeaders({
+          'Content-Type': 'application/json',
+          Authorization: 'Bearer ' + this.authService.getToken(),
+        }),
+      }
+    );
+  }
+
+  getAnalyticsByProjectId(projectId: string): Observable<any> {
+    return this.http.get<any>(`${this.apiUrl}/analytics/${projectId}`);
   }
 
   getById(id: string, userId: string): Observable<Project | null> {
@@ -90,10 +119,10 @@
           },
           item.members && Array.isArray(item.members)
             ? item.members.map((member: any) => ({
-                id: member.id,
-                username: member.username,
-                role: member.role,
-              }))
+              id: member.id,
+              username: member.username,
+              role: member.role,
+            }))
             : [] // Ako je null ili nije niz, vraća prazan niz
         );
       }),
@@ -115,42 +144,9 @@
       `${this.apiUrl}/projects/${id}/members/${member.id}`
     );
   }
-<<<<<<< HEAD
-  //dodavanje workflow-a
-  createWorkflow(projectId: string, projectName: string): Observable<any> {
-    const workflow = {
-      project_id: projectId,
-      project_name: projectName
-    };
-    return this.http.post(`${this.apiUrl}/workflows/create`, workflow, {
-        headers: new HttpHeaders({
-          'Content-Type': 'application/json',
-          Authorization: 'Bearer ' + this.authService.getToken(),
-        }),
-      }
-      );
-  }
 
 
-  getWorkflowByProjectId(projectId: string): Observable<any> {
-    console.log('Fetching workflow for project ID:', projectId); // Log pred slanje zahteva
-
-    return this.http.get<any>(`${this.apiUrl}/composition/${projectId}`).pipe(
-      tap(response => console.log('Received workflow response:', response)), // Log nakon odgovora
-      catchError(error => {
-        console.error('Error fetching workflow:', error); // Log ako dođe do greške
-        throw error;
-      })
-    );
-  }
-
-=======
-  getAnalyticsByProjectId(projectId: string): Observable<any> {
-    return this.http.get<any>(`${this.apiUrl}/analytics/${projectId}`);
-  }
->>>>>>> da308f97
 }
-
 
 interface User {
   id: string;
