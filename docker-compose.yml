services:
  angular:
    build:
      context: ./frontend
      dockerfile: Dockerfile
    container_name: angular
    ports:
      - "4200:4200"
    depends_on:
      - api_gateway
    env_file:
      microservices/.env

  api_gateway:
    image: api_gateway
    container_name: "api_gateway"
    hostname: "api_gateway"
    build:
      context: microservices/api-gateway/
      dockerfile: Dockerfile
    restart: always
    env_file:
      microservices/.env
    depends_on:
      - projects_server
      - tasks_server
      - users_server
      - notifications_server
      - cassandra
      - mongo
    ports:
      - "8000:8000"
    volumes:
      - ./microservices/api-gateway/cert:/api-gateway/cert
    #dodao sam ovaj volumes

  projects_server:
    image: project-service
    build:
      context: microservices/projects-service
      dockerfile: Dockerfile
    restart: always
    container_name: "projects-server"
    hostname: "projects-server"
    ports:
      - "8001:8001"
    env_file:
      microservices/.env
    depends_on:
      mongo:
        condition: service_healthy
      cassandra:
        condition: service_healthy

  tasks_server:
    image: tasks-service
    build:
      context: microservices/tasks-service
      dockerfile: Dockerfile
    restart: always
    container_name: "tasks-server"
    hostname: "tasks-server"
    ports:
      - "8002:8002"
    env_file:
      microservices/.env
    depends_on:
      mongo:
        condition: service_healthy
      cassandra:
        condition: service_healthy

  users_server:
    image: users-service
    build:
      context: microservices/users-service
      dockerfile: Dockerfile
    restart: always
    container_name: "users-server"
    hostname: "users-server"
    ports:
      - "8003:8003"
      - "587:587"
      - "6379:6379"
    env_file:
      - microservices/.env
    depends_on:
      mongo:
        condition: service_healthy
      cassandra:
        condition: service_healthy
    volumes:
      - redis-data:/data
    healthcheck:
      test: ["CMD", "redis-cli", "ping"]
      interval: 10s
      timeout: 5s
      retries: 3



  notifications_server:
    image: notifications_server
    build:
      context: microservices/notifications-service
      dockerfile: Dockerfile
    restart: always
    container_name: "notifications-server"
    hostname: "notifications-server"
    ports:
      - "8004:8004"
    env_file:
      microservices/.env
    environment:
      - CONSUL_ADDRESS=consul:8500 # Ensure Consul is reachable
    depends_on:
      mongo:
        condition: service_healthy
      cassandra:
        condition: service_healthy

  mongo:
    image: mongo
    restart: always
    ports:
      - "27017:27017"
    environment:
      MONGO_INITDB_ROOT_USERNAME: root
      MONGO_INITDB_ROOT_PASSWORD: pass
      MONGO_INITDB_DATABASE: mongoDemo
    healthcheck:
      test: echo 'db.runCommand("ping").ok'
      interval: 10s
      timeout: 10s
      retries: 10
    volumes:
      - mongo_store:/data/db

  consul:
    image: hashicorp/consul:latest
    ports:
      - "8500:8500"
      - "8600:8600/tcp"
      - "8600:8600/udp"
    command: "agent -server -ui -node=server-1 -bootstrap-expect=1 -client=0.0.0.0"
    volumes:
      - ./consul_store:/consul/data

  mongo-express:
    image: mongo-express
    restart: always
    environment:
      - ME_CONFIG_MONGODB_SERVER=mongo
      - ME_CONFIG_MONGODB_ADMINUSERNAME=root
      - ME_CONFIG_MONGODB_ADMINPASSWORD=pass
      - ME_CONFIG_BASICAUTH_USERNAME=admin
      - ME_CONFIG_BASICAUTH_PASSWORD=admin
    depends_on:
      - mongo
    ports:
      - "8081:8081"
    volumes:
      - mongo_express_data:/data/db

  cassandra:
    image: cassandra
    restart: always
    ports:
      - "9042:9042"
    # Docker healtcheck - checks if database is "alive"
    healthcheck:
      test: ["CMD-SHELL", "cqlsh -e 'describe cluster'"]
      interval: 15s
      timeout: 5s
      retries: 15
    volumes:
      - cass_store:/var/lib/cassandra/data

volumes:
  mongo_store:
  mongo_express_data:
<<<<<<< HEAD
  cass_store:
  redis-data:
=======
>>>>>>> a06504e2
<|MERGE_RESOLUTION|>--- conflicted
+++ resolved
@@ -179,8 +179,5 @@
 volumes:
   mongo_store:
   mongo_express_data:
-<<<<<<< HEAD
   cass_store:
-  redis-data:
-=======
->>>>>>> a06504e2
+  redis-data: