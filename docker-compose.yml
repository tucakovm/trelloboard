--- conflicted
+++ resolved
@@ -182,14 +182,14 @@
     volumes:
       - cass_store:/var/lib/cassandra/data
 
-<<<<<<< HEAD
+
   nats:
     image: nats:latest
     ports:
       - "4222:4222"
     expose:
       - "4222"
-=======
+
   redis:
     image: redis:latest
     container_name: redis
@@ -217,8 +217,6 @@
     env_file:
       microservices/.env
 
->>>>>>> 58c9d97c
-
 volumes:
   mongo_store:
   mongo_express_data:
