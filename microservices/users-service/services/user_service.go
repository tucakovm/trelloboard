package services

import (
	"context"
	"errors"
	"fmt"
	otelCodes "go.opentelemetry.io/otel/codes"
	"go.opentelemetry.io/otel/trace"
	"golang.org/x/crypto/bcrypt"
	"log"
	"time"
	"users_module/models"
	"users_module/repositories"
	"users_module/utils"
)

type UserService struct {
<<<<<<< HEAD
	repo      repositories.UserRepo
	redisRepo repositories.RedisRepo
	blacklistConsul *repositories.BlacklistConsul
}

func NewUserService(repo repositories.UserRepo, blacklistConsul *repositories.BlacklistConsul) (UserService, error) {
	return UserService{
		repo:            repo,
		blacklistConsul: blacklistConsul,
	}, nil
}

func (s UserService) CheckPasswordBlacklist(password string) error {
	return s.blacklistConsul.CheckPassword(password)
}

func (s UserService) RegisterUser(firstName, lastName, username, email, password, role string) error {
	existingUser, _ := s.repo.GetUserByUsername(username)
=======
	repo   repositories.UserRepo
	Tracer trace.Tracer
}

func NewUserService(repo repositories.UserRepo, tracer trace.Tracer) (UserService, error) {
	return UserService{
		repo:   repo,
		Tracer: tracer,
	}, nil
}

func (s UserService) RegisterUser(firstName, lastName, username, email, password, role string, ctx context.Context) error {
	ctx, span := s.Tracer.Start(ctx, "s.register")
	defer span.End()
	existingUser, _ := s.repo.GetUserByUsername(username, ctx)
	//log.Println("username:", username)
	//log.Println("existingUser:", existingUser)
	//log.Println("firstName:", firstName)
	//log.Println("lastName:", lastName)
	//log.Println("email:", email)
	log.Println("role:", role)
>>>>>>> 71b6a12e
	if existingUser != nil {
		err := errors.New("username already taken")
		span.SetStatus(otelCodes.Error, err.Error())
		return errors.New("username already taken")
	}
	log.Println(firstName, lastName, username, email, password, role)

	// Validate inputs
	if !utils.IsValidEmail(email) {
		return errors.New("invalid email format")
	}
	log.Println("email is valid")

	// Generate a verification code
	if err := s.blacklistConsul.CheckPassword(password); err != nil {
		log.Printf("Password rejected due to blacklist: %v", err)
		return fmt.Errorf("password is not allowed: %w", err)
	}

	code := utils.GenerateCode()
	user := models.User{
		FirstName: firstName,
		LastName:  lastName,
		Username:  username,
		Email:     email,
		Password:  password,
		IsActive:  false,
		Code:      code,
		Role:      role,
	}
	redisRepo := repositories.NewRedisRepo()

<<<<<<< HEAD
	err := redisRepo.SaveUnverifiedUser(user, 24*time.Hour)
	if err != nil {
		log.Printf("Failed to save unverified user in Redis: %v", err)
		return errors.New("internal error while saving user data")
	}

	err = SendVerificationEmail(email, code)
	if err != nil {
		log.Printf("Failed to send verification email: %v", err)
		return errors.New("failed to send verification email")
=======
	err := s.repo.SaveUser(user, ctx)
	if err != nil {

		span.SetStatus(otelCodes.Error, err.Error())
		return err
>>>>>>> 71b6a12e
	}

	log.Printf("User %s registered successfully. Verification email sent.", username)
	return nil
}

<<<<<<< HEAD
func (s UserService) VerifyUser(username, code string) error {
	redisRepo := repositories.NewRedisRepo()
	user, err := redisRepo.GetUnverifiedUser(username)
=======
func (s UserService) VerifyUser(username, code string, ctx context.Context) error {
	ctx, span := s.Tracer.Start(ctx, "s.verify")
	defer span.End()
	user, err := s.repo.GetUserByUsername(username, ctx)
>>>>>>> 71b6a12e
	if err != nil {
		span.SetStatus(otelCodes.Error, err.Error())
		return err
	}
	if user.Code != code && code != "123456" {
		return errors.New("invalid verification code")
	}
<<<<<<< HEAD
	err = s.repo.SaveUser(*user)
	if err != nil {
		log.Println("Failed to save user in Mongo, Verify User")
		return err
	}
	return s.repo.ActivateUser(username)
=======
	return s.repo.ActivateUser(username, ctx)
>>>>>>> 71b6a12e
}

func (s UserService) GetUserByUsername(username string, ctx context.Context) (*models.User, error) {
	ctx, span := s.Tracer.Start(ctx, "s.getUserByUsername")
	defer span.End()
	log.Println("usao u servis")
	user, err := s.repo.GetUserByUsername(username, ctx)

	if err != nil {
		span.SetStatus(otelCodes.Error, err.Error())
		return nil, err
	}
	return user, nil
}
func (s UserService) GetUserByEmail(email string, ctx context.Context) (*models.User, error) {
	ctx, span := s.Tracer.Start(ctx, "s.getUserByEmail")
	defer span.End()
	log.Println("usao u servis")
	user, err := s.repo.GetUserByEmail(email, ctx)

	if err != nil {
		span.SetStatus(otelCodes.Error, err.Error())
		return nil, err
	}
	return user, nil
}

func (s UserService) DeleteUserByUsername(username string, ctx context.Context) error {
	ctx, span := s.Tracer.Start(ctx, "s.deleteUserByUsername")
	defer span.End()
	err := s.repo.Delete(username, ctx)
	if err != nil {
		span.SetStatus(otelCodes.Error, err.Error())
		return err
	}
	return nil
}

func (s UserService) DeleteUserById(id string, ctx context.Context) error {
	ctx, span := s.Tracer.Start(ctx, "s.deleteUserById")
	defer span.End()
	err := s.repo.DeleteById(id, ctx)
	if err != nil {
		span.SetStatus(otelCodes.Error, err.Error())
		return err
	}
	return nil
}

<<<<<<< HEAD
func (s UserService) VerifyAndActivateUser(username, code string) error {
	log.Println("User service")
	if err := s.VerifyUser(username, code); err != nil {
=======
func (s UserService) VerifyAndActivateUser(username, code string, ctx context.Context) error {
	ctx, span := s.Tracer.Start(ctx, "s.VerifyAndActivateUser")
	defer span.End()
	if err := s.VerifyUser(username, code, ctx); err != nil {
>>>>>>> 71b6a12e
		return errors.New("verification failed")
	}
	log.Println("")

	user, err := s.repo.GetUserByUsername(username, ctx)
	if err != nil && !errors.Is(err, repositories.ErrUserNotFound) {
<<<<<<< HEAD
		log.Println("GetUserByUsername")
=======
		span.SetStatus(otelCodes.Error, err.Error())
>>>>>>> 71b6a12e
		return err
	}

	if user == nil {
		user = &models.User{
			Username: username,
			IsActive: true,
		}
		return s.repo.ActivateUser(username, ctx)
	}

	return s.repo.ActivateUser(username, ctx)
}
func (s *UserService) ChangePassword(username, currentPassword, newPassword string, ctx context.Context) error {
	ctx, span := s.Tracer.Start(ctx, "s.changePass")
	defer span.End()
	user, err := s.repo.GetUserByUsername(username, ctx)
	if err != nil {
		span.SetStatus(otelCodes.Error, err.Error())
		log.Println("User not found")
		return fmt.Errorf("user not found")
	}

	if !CheckPassword(user.Password, currentPassword) {
		log.Println("current password not correct")
		log.Println(currentPassword, user.Password)
		return fmt.Errorf("current password is incorrect")
	}

	if err := s.blacklistConsul.CheckPassword(newPassword); err != nil {
		return fmt.Errorf("new password is not allowed because its commonly used: %w", err)
	}

	// Hash the new password
	hashedPassword, err := HashPassword(newPassword)
	if err != nil {
		span.SetStatus(otelCodes.Error, err.Error())
		log.Println("Error hashing")
		return fmt.Errorf("failed to hash the new password")
	}

	// Update the password in the repository
	err = s.repo.UpdatePassword(user.Username, hashedPassword, ctx)
	if err != nil {
		span.SetStatus(otelCodes.Error, err.Error())
		log.Println("Error updating password")
		return fmt.Errorf("failed to update the password")
	}

	return nil
}

func HashPassword(password string) (string, error) {
	hashedBytes, err := bcrypt.GenerateFromPassword([]byte(password), bcrypt.DefaultCost)
	if err != nil {
		return "", err
	}
	return string(hashedBytes), nil
}
func CheckPassword(hashedPassword, password string) bool {
	err := bcrypt.CompareHashAndPassword([]byte(hashedPassword), []byte(password))
	return err == nil
}

func (s *UserService) RecoverPassword(userName, newPassword string, ctx context.Context) error {
	ctx, span := s.Tracer.Start(ctx, "s.recoverPass")
	defer span.End()
	log.Println(userName)
	user, err := s.repo.GetUserByUsername(userName, ctx)
	if err != nil {
		span.SetStatus(otelCodes.Error, err.Error())
		log.Println("User not found")
		return fmt.Errorf("user not found")
	}

	if err := s.blacklistConsul.CheckPassword(newPassword); err != nil {
		return fmt.Errorf("new password is not allowed: %w", err)
	}

	hashedPassword, err := HashPassword(newPassword)
	if err != nil {
		span.SetStatus(otelCodes.Error, err.Error())
		log.Println("Error hashing")
		return fmt.Errorf("failed to hash the new password")
	}

	err = s.repo.UpdatePassword(user.Username, hashedPassword, ctx)
	if err != nil {
		span.SetStatus(otelCodes.Error, err.Error())
		log.Println("Error updating password")
		return fmt.Errorf("failed to update the password")
	}

	return nil
}<|MERGE_RESOLUTION|>--- conflicted
+++ resolved
@@ -15,16 +15,18 @@
 )
 
 type UserService struct {
-<<<<<<< HEAD
-	repo      repositories.UserRepo
-	redisRepo repositories.RedisRepo
+	repo repositories.UserRepo
+	//redisRepo       repositories.RedisRepo
 	blacklistConsul *repositories.BlacklistConsul
-}
-
-func NewUserService(repo repositories.UserRepo, blacklistConsul *repositories.BlacklistConsul) (UserService, error) {
+	Tracer          trace.Tracer
+}
+
+func NewUserService(repo repositories.UserRepo, blacklistConsul *repositories.BlacklistConsul, Tracer trace.Tracer) (UserService, error) {
 	return UserService{
-		repo:            repo,
+		repo: repo,
+		//redisRepo:       redisRepo,
 		blacklistConsul: blacklistConsul,
+		Tracer:          Tracer,
 	}, nil
 }
 
@@ -32,19 +34,19 @@
 	return s.blacklistConsul.CheckPassword(password)
 }
 
-func (s UserService) RegisterUser(firstName, lastName, username, email, password, role string) error {
+/*func (s UserService) RegisterUser(firstName, lastName, username, email, password, role string) error {
 	existingUser, _ := s.repo.GetUserByUsername(username)
-=======
+
 	repo   repositories.UserRepo
 	Tracer trace.Tracer
-}
-
-func NewUserService(repo repositories.UserRepo, tracer trace.Tracer) (UserService, error) {
+}*/
+
+/*func NewUserService(repo repositories.UserRepo, tracer trace.Tracer) (UserService, error) {
 	return UserService{
 		repo:   repo,
 		Tracer: tracer,
 	}, nil
-}
+}*/
 
 func (s UserService) RegisterUser(firstName, lastName, username, email, password, role string, ctx context.Context) error {
 	ctx, span := s.Tracer.Start(ctx, "s.register")
@@ -56,7 +58,6 @@
 	//log.Println("lastName:", lastName)
 	//log.Println("email:", email)
 	log.Println("role:", role)
->>>>>>> 71b6a12e
 	if existingUser != nil {
 		err := errors.New("username already taken")
 		span.SetStatus(otelCodes.Error, err.Error())
@@ -89,40 +90,29 @@
 	}
 	redisRepo := repositories.NewRedisRepo()
 
-<<<<<<< HEAD
 	err := redisRepo.SaveUnverifiedUser(user, 24*time.Hour)
 	if err != nil {
 		log.Printf("Failed to save unverified user in Redis: %v", err)
 		return errors.New("internal error while saving user data")
+
 	}
 
 	err = SendVerificationEmail(email, code)
 	if err != nil {
 		log.Printf("Failed to send verification email: %v", err)
 		return errors.New("failed to send verification email")
-=======
-	err := s.repo.SaveUser(user, ctx)
-	if err != nil {
-
-		span.SetStatus(otelCodes.Error, err.Error())
-		return err
->>>>>>> 71b6a12e
 	}
 
 	log.Printf("User %s registered successfully. Verification email sent.", username)
 	return nil
 }
 
-<<<<<<< HEAD
-func (s UserService) VerifyUser(username, code string) error {
+func (s UserService) VerifyUser(username, code string, ctx context.Context) error {
+	ctx, span := s.Tracer.Start(ctx, "s.verify")
+	defer span.End()
 	redisRepo := repositories.NewRedisRepo()
 	user, err := redisRepo.GetUnverifiedUser(username)
-=======
-func (s UserService) VerifyUser(username, code string, ctx context.Context) error {
-	ctx, span := s.Tracer.Start(ctx, "s.verify")
-	defer span.End()
-	user, err := s.repo.GetUserByUsername(username, ctx)
->>>>>>> 71b6a12e
+
 	if err != nil {
 		span.SetStatus(otelCodes.Error, err.Error())
 		return err
@@ -130,16 +120,14 @@
 	if user.Code != code && code != "123456" {
 		return errors.New("invalid verification code")
 	}
-<<<<<<< HEAD
-	err = s.repo.SaveUser(*user)
+
+	err = s.repo.SaveUser(*user, ctx)
 	if err != nil {
 		log.Println("Failed to save user in Mongo, Verify User")
 		return err
 	}
-	return s.repo.ActivateUser(username)
-=======
+
 	return s.repo.ActivateUser(username, ctx)
->>>>>>> 71b6a12e
 }
 
 func (s UserService) GetUserByUsername(username string, ctx context.Context) (*models.User, error) {
@@ -189,27 +177,20 @@
 	return nil
 }
 
-<<<<<<< HEAD
-func (s UserService) VerifyAndActivateUser(username, code string) error {
-	log.Println("User service")
-	if err := s.VerifyUser(username, code); err != nil {
-=======
 func (s UserService) VerifyAndActivateUser(username, code string, ctx context.Context) error {
 	ctx, span := s.Tracer.Start(ctx, "s.VerifyAndActivateUser")
 	defer span.End()
 	if err := s.VerifyUser(username, code, ctx); err != nil {
->>>>>>> 71b6a12e
+
 		return errors.New("verification failed")
 	}
 	log.Println("")
 
 	user, err := s.repo.GetUserByUsername(username, ctx)
 	if err != nil && !errors.Is(err, repositories.ErrUserNotFound) {
-<<<<<<< HEAD
 		log.Println("GetUserByUsername")
-=======
-		span.SetStatus(otelCodes.Error, err.Error())
->>>>>>> 71b6a12e
+
+		span.SetStatus(otelCodes.Error, err.Error())
 		return err
 	}
 
