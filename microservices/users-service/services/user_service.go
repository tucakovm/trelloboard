--- conflicted
+++ resolved
@@ -12,13 +12,9 @@
 )
 
 type UserService struct {
-<<<<<<< HEAD
 	repo      repositories.UserRepo
 	redisRepo repositories.RedisRepo
-=======
-	repo            repositories.UserRepo
 	blacklistConsul *repositories.BlacklistConsul
->>>>>>> a06504e2
 }
 
 func NewUserService(repo repositories.UserRepo, blacklistConsul *repositories.BlacklistConsul) (UserService, error) {
@@ -33,14 +29,12 @@
 }
 
 func (s UserService) RegisterUser(firstName, lastName, username, email, password, role string) error {
-	// Check if the username is already taken
 	existingUser, _ := s.repo.GetUserByUsername(username)
 	if existingUser != nil {
 		return errors.New("username already taken")
 	}
 	log.Println(firstName, lastName, username, email, password, role)
 
-<<<<<<< HEAD
 	// Validate inputs
 	if !utils.IsValidEmail(email) {
 		return errors.New("invalid email format")
@@ -48,16 +42,12 @@
 	log.Println("email is valid")
 
 	// Generate a verification code
-=======
 	if err := s.blacklistConsul.CheckPassword(password); err != nil {
 		log.Printf("Password rejected due to blacklist: %v", err)
 		return fmt.Errorf("password is not allowed: %w", err)
 	}
 
->>>>>>> a06504e2
 	code := utils.GenerateCode()
-
-	// Create user object
 	user := models.User{
 		FirstName: firstName,
 		LastName:  lastName,
