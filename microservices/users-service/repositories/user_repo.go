--- conflicted
+++ resolved
@@ -216,16 +216,12 @@
 	log.Printf("User with email %s activated successfully", username)
 	return nil
 }
-<<<<<<< HEAD
-
-func (tr *UserRepo) GetAll() ([]models.User, error) {
-	ctx, cancel := context.WithTimeout(context.Background(), 5*time.Second)
-=======
+
 func (tr *UserRepo) GetAll(ctx context.Context) ([]models.User, error) {
 	ctx, span := tr.Tracer.Start(ctx, "r.getAll")
 	defer span.End()
 	ctx, cancel := context.WithTimeout(ctx, 5*time.Second)
->>>>>>> 71b6a12e
+
 	defer cancel()
 
 	collection := tr.getCollection(ctx)
