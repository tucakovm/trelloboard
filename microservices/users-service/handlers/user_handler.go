--- conflicted
+++ resolved
@@ -66,15 +66,11 @@
 	if err != nil || !captchaValid {
 		return nil, status.Error(codes.InvalidArgument, "Invalid or failed CAPTCHA verification")
 	}
-
 	user := req.User
-<<<<<<< HEAD
 	log.Println("korisnik", user)
-=======
 	if err := h.service.CheckPasswordBlacklist(user.Password); err != nil {
 		return nil, status.Error(codes.InvalidArgument, fmt.Sprintf("Password is not allowed: %v", err))
 	}
->>>>>>> a06504e2
 	password, _ := HashPassword(user.Password)
 
 	err = h.service.RegisterUser(user.Firstname, user.Lastname, user.Username, user.Email, password, user.Role)
