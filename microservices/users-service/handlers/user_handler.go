package handlers

import (
	"bytes"
	"context"
	"encoding/json"
	"errors"
	"fmt"
	"github.com/golang-jwt/jwt/v4"
<<<<<<< HEAD
	"github.com/redis/go-redis/v9"
=======
	otelCodes "go.opentelemetry.io/otel/codes"
	"go.opentelemetry.io/otel/trace"
>>>>>>> 71b6a12e
	"golang.org/x/crypto/bcrypt"
	"google.golang.org/grpc/codes"
	"google.golang.org/grpc/metadata"
	"google.golang.org/grpc/status"
	"io/ioutil"
	"log"
	"net/http"
	"net/url"
	"os"
	"strings"
	"time"
	"users_module/models"
	proto "users_module/proto/users"
	"users_module/repositories"
	"users_module/services"
	"users_module/utils"
)

type UserHandler struct {
	service        services.UserService
	projectService proto.ProjectServiceClient
	proto.UnimplementedUsersServiceServer
	Tracer trace.Tracer
}

func NewUserHandler(service services.UserService, projectService proto.ProjectServiceClient, tracer trace.Tracer) (UserHandler, error) {
	return UserHandler{
		service:        service,
		projectService: projectService,
		Tracer:         tracer,
	}, nil
}

type RegisterRequest struct {
	FirstName string `json:"first_name"`
	LastName  string `json:"last_name"`
	Username  string `json:"username"`
	Email     string `json:"email"`
	Password  string `json:"password"`
	Role      string `json:"role"`
}

type LoginRequest struct {
	Username string `json:"username"`
	Password string `json:"password"`
}

type VerifyRequest struct {
	Username string `json:"username"`
	Code     string `json:"code"`
}

type ChangePasswordRequest struct {
	Username        string `json:"username" binding:"required"`
	CurrentPassword string `json:"currentPassword" binding:"required"`
	NewPassword     string `json:"newPassword" binding:"required,min=6"`
}

func (h UserHandler) RegisterHandler(ctx context.Context, req *proto.RegisterReq) (*proto.EmptyResponse, error) {
	ctx, span := h.Tracer.Start(ctx, "h.register")
	defer span.End()
	captchaValid, err := h.verifyCaptcha(req.User.CaptchaResponse)
	if err != nil || !captchaValid {
		err := errors.New("bad request ...")
		span.SetStatus(otelCodes.Error, err.Error())
		return nil, status.Error(codes.InvalidArgument, "Invalid or failed CAPTCHA verification")
	}

	user := req.User
	log.Println("korisnik", user)
	password, _ := HashPassword(user.Password)

	err = h.service.RegisterUser(user.Firstname, user.Lastname, user.Username, user.Email, password, user.Role, ctx)
	if err != nil {
		err := errors.New("bad request ...")
		span.SetStatus(otelCodes.Error, err.Error())
		return nil, status.Error(codes.InvalidArgument, "bad request ...")
	}

	return nil, nil
}

func (h UserHandler) LoginUserHandler(ctx context.Context, req *proto.LoginReq) (*proto.LoginRes, error) {
	ctx, span := h.Tracer.Start(ctx, "h.login")
	defer span.End()
	// Pokušaj dohvatanja korisnika

	log.Println("Usao u handler login")

	captchaValid, err := h.verifyCaptcha(req.LoginUser.Key)
	if err != nil || !captchaValid {
		err := errors.New("bad request ...")
		span.SetStatus(otelCodes.Error, err.Error())
		return nil, status.Error(codes.InvalidArgument, "Invalid or failed CAPTCHA verification")
	}

	user, err := h.service.GetUserByUsername(req.LoginUser.Username, ctx)
	if err != nil {
		err := errors.New("bad request ...")
		span.SetStatus(otelCodes.Error, err.Error())
		return nil, status.Error(codes.InvalidArgument, "User not found ...")
	}

	// Provera lozinke
	if !CheckPassword(user.Password, req.LoginUser.Password) {
		err := errors.New("bad request ...")
		span.SetStatus(otelCodes.Error, err.Error())
		return nil, status.Error(codes.Unauthenticated, "Invalid username or password ...")
	}

	// Provera da li je korisnik aktivan
	if !user.IsActive {
		err := errors.New("bad request ...")
		span.SetStatus(otelCodes.Error, err.Error())
		return nil, status.Error(codes.PermissionDenied, "User is not active ...")
	}

	// Generisanje JWT tokena
	token, err := GenerateJWT(user)
	if err != nil {
		err := errors.New("bad request ...")
		span.SetStatus(otelCodes.Error, err.Error())
		return nil, status.Error(codes.Internal, "Error generating token ...")
	}

	// Vraćanje odgovora sa tokenom
	return &proto.LoginRes{
		Message: "Login successful",
		Token:   token,
	}, nil
}

func (h UserHandler) VerifyHandler(ctx context.Context, req *proto.VerifyReq) (*proto.EmptyResponse, error) {
	ctx, span := h.Tracer.Start(ctx, "h.verify")
	defer span.End()

	err := h.service.VerifyAndActivateUser(req.VerifyUser.Username, req.VerifyUser.Code, ctx)
	if err != nil {
		err := errors.New("bad request ...")
		span.SetStatus(otelCodes.Error, err.Error())
		return nil, status.Error(codes.InvalidArgument, "bad request ...")
	}

	return nil, nil
}

func (h UserHandler) GetUserByUsername(ctx context.Context, req *proto.GetUserByUsernameReq) (*proto.GetUserByUsernameRes, error) {

	ctx, span := h.Tracer.Start(ctx, "h.getUserByUsername")
	defer span.End()

	user, err := h.service.GetUserByUsername(req.Username, ctx)
	if err != nil {
		return nil, status.Error(codes.InvalidArgument, "bad request ...")
	}
	protoUser := &proto.UserL{
		Id:        user.Id.Hex(), // Konverzija MongoDB ObjectID u string
		Firstname: user.FirstName,
		Lastname:  user.LastName,
		Username:  user.Username,
		Email:     user.Email,
		IsActive:  user.IsActive,
		Code:      user.Code,
		Role:      user.Role,
	}
	response := &proto.GetUserByUsernameRes{User: protoUser}
	return response, nil
}

func (h UserHandler) DeleteUserByUsername(ctx context.Context, req *proto.GetUserByUsernameReq) (*proto.EmptyResponse, error) {
	ctx, span := h.Tracer.Start(ctx, "h.DeleteUserByUsername")
	defer span.End()
	md, ok := metadata.FromIncomingContext(ctx)
	if !ok {
		return nil, status.Error(codes.Unauthenticated, "missing metadata")
	}
	authHeader := md.Get("authorization")
	if len(authHeader) == 0 {
		return nil, status.Error(codes.Unauthenticated, "missing authorization header")
	}
	tokenString := strings.TrimPrefix(authHeader[0], "Bearer ")
	if tokenString == "" {
		return nil, status.Error(codes.Unauthenticated, "invalid token format")
	}
	claims, err := parseJWT(tokenString)
	if err != nil {
		return nil, status.Error(codes.Unauthenticated, "invalid or expired token")
	}
	role, ok := claims["user_role"].(string)
	if !ok || role == "" {
		return nil, status.Error(codes.Unauthenticated, "role not found in token")
	}

	userOnProjectReq := &proto.UserOnProjectReq{
		Id:   req.Username,
		Role: role,
	}
	projServiceResponse, err := h.projectService.UserOnProject(ctx, userOnProjectReq)
	if err != nil {
		err := errors.New("Error checking project")
		span.SetStatus(otelCodes.Error, err.Error())
		return nil, status.Error(codes.Internal, "Error checking project")
	}
	if projServiceResponse.OnProject {

		err := errors.New("User is assigned to a project.")
		span.SetStatus(otelCodes.Error, err.Error())
		return nil, status.Error(codes.Internal, "User is assigned to a project.")
	}
	err = h.service.DeleteUserById(req.Username, ctx)
	if err != nil {
		err := errors.New("Bad request.")
		span.SetStatus(otelCodes.Error, err.Error())
		return nil, status.Error(codes.InvalidArgument, "Bad request.")
	}
	return nil, nil
}

func GenerateJWT(user *models.User) (string, error) {
	var secretKey = []byte(os.Getenv("JWT_SECRET_KEY"))
	// Kreiraj claims (podatke koji se šalju u tokenu)
	claims := jwt.MapClaims{
		"user_role": user.Role,
		"username":  user.Username,
		"id":        user.Id,
		"exp":       time.Now().Add(time.Hour * 24).Unix(), // Tokom od 24 sata
	}

	// Kreiraj token sa HMAC algoritmom i našim claims
	token := jwt.NewWithClaims(jwt.SigningMethodHS256, claims)

	// Potpiši token sa tajnim ključem
	signedToken, err := token.SignedString(secretKey)
	if err != nil {
		return "", err
	}
	fmt.Println(signedToken)
	return signedToken, nil
}

func HashPassword(password string) (string, error) {
	hashedBytes, err := bcrypt.GenerateFromPassword([]byte(password), bcrypt.DefaultCost)
	if err != nil {
		return "", err
	}
	return string(hashedBytes), nil
}
func CheckPassword(hashedPassword, password string) bool {
	err := bcrypt.CompareHashAndPassword([]byte(hashedPassword), []byte(password))
	return err == nil
}

func (h *UserHandler) ChangePassword(ctx context.Context, req *proto.ChangePasswordReq) (*proto.EmptyResponse, error) {
	ctx, span := h.Tracer.Start(ctx, "h.changePassword")
	defer span.End()
	err := h.service.ChangePassword(req.ChangeUser.Username, req.ChangeUser.CurrentPassword, req.ChangeUser.NewPassword, ctx)
	if err != nil {
		err := errors.New("bad request")
		span.SetStatus(otelCodes.Error, err.Error())
		return nil, status.Error(codes.InvalidArgument, "bad request ...")
	}

	return nil, nil
}

func (h UserHandler) verifyCaptcha(captchaResponse string) (bool, error) {

	secretKey := os.Getenv("CAPTCHA_SECRET_KEY")

	verificationURL := "https://www.google.com/recaptcha/api/siteverify"

	// Request body
	data := fmt.Sprintf("secret=%s&response=%s", secretKey, captchaResponse)

	// Salje post za verifikaciju
	resp, err := http.Post(verificationURL, "application/x-www-form-urlencoded", bytes.NewBuffer([]byte(data)))
	if err != nil {
		return false, fmt.Errorf("failed to verify CAPTCHA: %v", err)
	}
	defer resp.Body.Close()

	// Cita response
	body, err := ioutil.ReadAll(resp.Body)
	if err != nil {
		return false, fmt.Errorf("failed to read CAPTCHA verification response: %v", err)
	}

	// Parsira JSON
	var response map[string]interface{}
	if err := json.Unmarshal(body, &response); err != nil {
		return false, fmt.Errorf("failed to parse CAPTCHA verification response: %v", err)
	}

	// Provjera uspjeha
	if success, ok := response["success"].(bool); ok && success {
		return true, nil
	}
	return false, nil
}

func parseJWT(tokenString string) (jwt.MapClaims, error) {
	secret := []byte(os.Getenv("JWR_SECRET_KEY"))
	token, err := jwt.Parse(tokenString, func(token *jwt.Token) (interface{}, error) {
		if _, ok := token.Method.(*jwt.SigningMethodHMAC); !ok {
			return nil, errors.New("unexpected signing method")
		}
		return secret, nil
	})
	if err != nil {
		return nil, err
	}

	if claims, ok := token.Claims.(jwt.MapClaims); ok && token.Valid {
		return claims, nil
	}
	return nil, errors.New("invalid token")
}

func (h UserHandler) MagicLink(ctx context.Context, req *proto.MagicLinkReq) (*proto.EmptyResponse, error) {
	ctx, span := h.Tracer.Start(ctx, "h.magicLink")
	defer span.End()
	user, err := h.service.GetUserByEmail(req.MagicLink.Email, ctx)
	if err != nil {
		err := errors.New("user not found")
		span.SetStatus(otelCodes.Error, err.Error())
		return nil, status.Error(codes.InvalidArgument, "User not found")
	}

	token, err := GenerateJWT(user)
	if err != nil {
		err := errors.New("err gen token")
		span.SetStatus(otelCodes.Error, err.Error())
		return nil, status.Error(codes.Internal, "Error generating token")
	}

	frontendURL := "http://localhost:4200"
	magicLink := fmt.Sprintf("%s/magic-login?token=%s", frontendURL, token)

	err = services.SendMagicLinkEmail(user.Email, magicLink)
	if err != nil {
		err := errors.New("error sending email")
		span.SetStatus(otelCodes.Error, err.Error())
		return nil, status.Error(codes.Internal, "Error sending email")
	}

	return &proto.EmptyResponse{}, nil
}

func (h UserHandler) RecoveryLink(ctx context.Context, req *proto.RecoveryLinkReq) (*proto.EmptyResponse, error) {
	ctx, span := h.Tracer.Start(ctx, "h.recoveryLink")
	defer span.End()
	user, err := h.service.GetUserByEmail(req.RecoveryLink.Email, ctx)
	if err != nil {
		err := errors.New("user not found")
		span.SetStatus(otelCodes.Error, err.Error())
		return nil, status.Error(codes.NotFound, "User not found")
	}

	baseFrontendURL := "https://localhost:4200"
	code := utils.GenerateCode()

	// Generate the recovery URL
	recoveryURL := fmt.Sprintf("%s/change-password?username=%s   Your recovery code:   %s",
		baseFrontendURL,
		url.QueryEscape(user.Username),
		url.QueryEscape(code),
	)

	// Prepare the subject and body for the email
	subject := "Password Recovery"
	body := fmt.Sprintf("Hi %s,\n\nClick the button below to recover your password:\n\n%s\n\nIf you did not request this, please ignore this email.",
		user.Username, recoveryURL)

	// Send the email
	err = services.SendEmail(user.Email, subject, body)
	if err != nil {
		err := errors.New("failed to send recovery email")
		span.SetStatus(otelCodes.Error, err.Error())
		return nil, status.Error(codes.Internal, "Failed to send recovery email")
	}
	redisRepo := repositories.NewRedisRepo()
	redisRepo.SaveRecoveryCode(user.Username, code, 15*time.Hour)

	return &proto.EmptyResponse{}, nil
}

func (h *UserHandler) RecoverPassword(ctx context.Context, req *proto.RecoveryPasswordRequest) (*proto.EmptyResponse, error) {
	ctx, span := h.Tracer.Start(ctx, "h.recoverPass")
	defer span.End()
	if req == nil {
<<<<<<< HEAD
		log.Println("RecoverPassword request is nil")
=======
		err := errors.New("invalid request payload")
		span.SetStatus(otelCodes.Error, err.Error())
		log.Println("RecoverPassword field is nil in request")
>>>>>>> 71b6a12e
		return nil, errors.New("invalid request payload")
	}

	redisRepo := repositories.NewRedisRepo()

<<<<<<< HEAD
	log.Printf("RecoverPassword request: username=%s, newPassword=%s, code=%s", req.Username, req.NewPassword, req.Code)

	// Get the recovery code from Redis
	storedCode, err := redisRepo.GetRecoveryCode(req.Username)
	if err != nil {
		if err == redis.Nil {
			log.Println("Recovery code not found for user:", req.Username)
			return nil, status.Error(codes.NotFound, "Recovery code not found")
		}
		log.Println("Error fetching recovery code from Redis:", err)
		return nil, status.Error(codes.Internal, "Failed to fetch recovery code")
	}

	// Compare the codes
	if storedCode != req.Code {
		log.Printf("Invalid recovery code: provided=%s, expected=%s", req.Code, storedCode)
		return nil, status.Error(codes.Unauthenticated, "Invalid recovery code")
	}

	// Call the recover password service
	err = h.service.RecoverPassword(req.Username, req.NewPassword)
	if err != nil {
		log.Println("Error in RecoverPassword service:", err)
		return nil, status.Error(codes.Internal, "Failed to recover password")
=======
	log.Println("req.UserName")
	log.Println(req.Username)
	log.Println("req.NewPassword")
	log.Println(req.NewPassword)
	log.Println(req)
	err := h.service.RecoverPassword(req.Username, req.NewPassword, ctx)
	if err != nil {
		span.SetStatus(otelCodes.Error, err.Error())
		log.Println("Error in service:", err)
		return nil, err
>>>>>>> 71b6a12e
	}

	log.Println("Password recovered successfully for user:", req.Username)
	redisRepo.DeleteRecoveryCode(req.Username)
	return &proto.EmptyResponse{}, nil
}<|MERGE_RESOLUTION|>--- conflicted
+++ resolved
@@ -7,16 +7,14 @@
 	"errors"
 	"fmt"
 	"github.com/golang-jwt/jwt/v4"
-<<<<<<< HEAD
 	"github.com/redis/go-redis/v9"
-=======
 	otelCodes "go.opentelemetry.io/otel/codes"
 	"go.opentelemetry.io/otel/trace"
->>>>>>> 71b6a12e
 	"golang.org/x/crypto/bcrypt"
 	"google.golang.org/grpc/codes"
 	"google.golang.org/grpc/metadata"
 	"google.golang.org/grpc/status"
+	"io"
 	"io/ioutil"
 	"log"
 	"net/http"
@@ -292,7 +290,12 @@
 	if err != nil {
 		return false, fmt.Errorf("failed to verify CAPTCHA: %v", err)
 	}
-	defer resp.Body.Close()
+	defer func(Body io.ReadCloser) {
+		err := Body.Close()
+		if err != nil {
+
+		}
+	}(resp.Body)
 
 	// Cita response
 	body, err := ioutil.ReadAll(resp.Body)
@@ -394,7 +397,10 @@
 		return nil, status.Error(codes.Internal, "Failed to send recovery email")
 	}
 	redisRepo := repositories.NewRedisRepo()
-	redisRepo.SaveRecoveryCode(user.Username, code, 15*time.Hour)
+	err = redisRepo.SaveRecoveryCode(user.Username, code, 15*time.Hour)
+	if err != nil {
+		return nil, err
+	}
 
 	return &proto.EmptyResponse{}, nil
 }
@@ -403,22 +409,16 @@
 	ctx, span := h.Tracer.Start(ctx, "h.recoverPass")
 	defer span.End()
 	if req == nil {
-<<<<<<< HEAD
-		log.Println("RecoverPassword request is nil")
-=======
 		err := errors.New("invalid request payload")
 		span.SetStatus(otelCodes.Error, err.Error())
 		log.Println("RecoverPassword field is nil in request")
->>>>>>> 71b6a12e
 		return nil, errors.New("invalid request payload")
 	}
 
 	redisRepo := repositories.NewRedisRepo()
 
-<<<<<<< HEAD
 	log.Printf("RecoverPassword request: username=%s, newPassword=%s, code=%s", req.Username, req.NewPassword, req.Code)
 
-	// Get the recovery code from Redis
 	storedCode, err := redisRepo.GetRecoveryCode(req.Username)
 	if err != nil {
 		if err == redis.Nil {
@@ -427,6 +427,18 @@
 		}
 		log.Println("Error fetching recovery code from Redis:", err)
 		return nil, status.Error(codes.Internal, "Failed to fetch recovery code")
+		log.Println("req.UserName")
+		log.Println(req.Username)
+		log.Println("req.NewPassword")
+		log.Println(req.NewPassword)
+		log.Println(req)
+
+	}
+	err = h.service.RecoverPassword(req.Username, req.NewPassword, ctx)
+	if err != nil {
+		span.SetStatus(otelCodes.Error, err.Error())
+		log.Println("Error in service:", err)
+		return nil, err
 	}
 
 	// Compare the codes
@@ -435,26 +447,16 @@
 		return nil, status.Error(codes.Unauthenticated, "Invalid recovery code")
 	}
 
-	// Call the recover password service
-	err = h.service.RecoverPassword(req.Username, req.NewPassword)
+	err = h.service.RecoverPassword(req.Username, req.NewPassword, ctx)
 	if err != nil {
 		log.Println("Error in RecoverPassword service:", err)
 		return nil, status.Error(codes.Internal, "Failed to recover password")
-=======
-	log.Println("req.UserName")
-	log.Println(req.Username)
-	log.Println("req.NewPassword")
-	log.Println(req.NewPassword)
-	log.Println(req)
-	err := h.service.RecoverPassword(req.Username, req.NewPassword, ctx)
-	if err != nil {
-		span.SetStatus(otelCodes.Error, err.Error())
-		log.Println("Error in service:", err)
+	}
+
+	log.Println("Password recovered successfully for user:", req.Username)
+	err = redisRepo.DeleteRecoveryCode(req.Username)
+	if err != nil {
 		return nil, err
->>>>>>> 71b6a12e
-	}
-
-	log.Println("Password recovered successfully for user:", req.Username)
-	redisRepo.DeleteRecoveryCode(req.Username)
+	}
 	return &proto.EmptyResponse{}, nil
 }