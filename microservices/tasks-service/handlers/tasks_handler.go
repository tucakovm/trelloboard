package handlers

import (
	"context"
	"encoding/json"
	"github.com/nats-io/nats.go"
	"google.golang.org/grpc/codes"
	"google.golang.org/grpc/status"

	otelCodes "go.opentelemetry.io/otel/codes"
	"go.opentelemetry.io/otel/trace"

	"log"
	"strings"
	proto "tasks-service/proto/task"
	"tasks-service/service"
	//"google.golang.org/protobuf/types/known/timestamppb"
)

type TaskHandler struct {
	service        *service.TaskService // Use a pointer here
	projectService proto.ProjectServiceClient
	proto.UnimplementedTaskServiceServer
<<<<<<< HEAD
	natsConn *nats.Conn
}

func NewTaskHandler(service *service.TaskService, projectService proto.ProjectServiceClient, natsConn *nats.Conn) *TaskHandler {
	return &TaskHandler{service: service,
		projectService: projectService,
		natsConn:       natsConn}
}

//func (h *TaskHandler) DoneTasksByProject(ctx context.Context, req *proto.DoneTasksByProjectReq) (*proto.DoneTasksByProjectRes, error) {
//	is, err := h.service.DoneTasksByProject(req.ProjId)
//	if err != nil {
//		return nil, status.Error(codes.InvalidArgument, "bad request ...")
//	}
//	doneTasksByProjectReq := &proto.DoneTasksByProjectRes{
//		IsDone: is,
//	}
//	return doneTasksByProjectReq, nil
//}
=======
	Tracer trace.Tracer
}

func NewTaskHandler(service *service.TaskService, projectService proto.ProjectServiceClient, tracer trace.Tracer) *TaskHandler {
	return &TaskHandler{service: service,
		projectService: projectService,
		Tracer:         tracer}
}

func (h *TaskHandler) DoneTasksByProject(ctx context.Context, req *proto.DoneTasksByProjectReq) (*proto.DoneTasksByProjectRes, error) {
	ctx, span := h.Tracer.Start(ctx, "h.doneTaskByProject")
	defer span.End()

	is, err := h.service.DoneTasksByProject(req.ProjId, ctx)
	if err != nil {
		span.SetStatus(otelCodes.Error, err.Error())
		return nil, status.Error(codes.InvalidArgument,
			"bad request ...")
	}
	doneTasksByProjectReq := &proto.DoneTasksByProjectRes{
		IsDone: is,
	}
	return doneTasksByProjectReq, nil
}
>>>>>>> 58c9d97c

func (h *TaskHandler) Delete(ctx context.Context, req *proto.DeleteTaskReq) (*proto.EmptyResponse, error) {
	ctx, span := h.Tracer.Start(ctx, "h.deleteTask")
	defer span.End()
	err := h.service.DeleteTask(req.Id, ctx)
	if err != nil {
		span.SetStatus(otelCodes.Error, err.Error())
		return nil,
			status.Error(codes.InvalidArgument, "bad request ...")
	}
	return nil, nil
}

func (h *TaskHandler) Create(ctx context.Context, req *proto.CreateTaskReq) (*proto.EmptyResponse, error) {
	ctx, span := h.Tracer.Start(ctx, "h.create")
	defer span.End()
	log.Println(req.Task)
	err := h.service.Create(req.Task, ctx)
	if err != nil {
		span.SetStatus(otelCodes.Error, err.Error())
		log.Printf("Error creating project: %v", err)
		return nil, status.Error(codes.InvalidArgument, "bad request ...")
	}
	subject := "create-task"

	message := map[string]string{
		"TaskName":  req.Task.Name,
		"ProjectId": req.Task.ProjectId,
	}

	messageData, err := json.Marshal(message)
	if err != nil {
		log.Printf("Error marshaling notification message: %v", err)
		return nil, status.Error(codes.Internal, "Failed to create notification message...")
	}

	err = h.natsConn.Publish(subject, messageData)
	if err != nil {
		log.Printf("Error publishing notification: %v", err)
		return nil, status.Error(codes.Internal, "Failed to send notification...")
	}

	log.Printf("Notification sent: %s", string(messageData))

	return nil, nil
}

func (h *TaskHandler) GetById(ctx context.Context, req *proto.GetByIdReq) (*proto.TaskResponse, error) {
	ctx, span := h.Tracer.Start(ctx, "h.getById")
	defer span.End()
	task, err := h.service.GetById(req.Id, ctx)
	if err != nil {
		span.SetStatus(otelCodes.Error, err.Error())
		return nil, status.Error(codes.InvalidArgument, "bad request ...")
	}
	response := &proto.TaskResponse{Task: task}
	return response, nil
}

func (h *TaskHandler) GetAllByProjectId(ctx context.Context, req *proto.GetAllTasksReq) (*proto.GetAllTasksRes, error) {
	ctx, span := h.Tracer.Start(ctx, "h.GetAllByProjectId")
	defer span.End()
	allTasks, err := h.service.GetTasksByProjectId(req.Id, ctx)
	if err != nil {
		span.SetStatus(otelCodes.Error, err.Error())
		return nil, status.Errorf(codes.Internal, "Failed to fetch tasks")
	}
	response := &proto.GetAllTasksRes{Tasks: allTasks}
	return response, nil
}

func (h *TaskHandler) AddMemberTask(ctx context.Context, req *proto.AddMemberTaskReq) (*proto.EmptyResponse, error) {

	ctx, span := h.Tracer.Start(ctx, "h.AddMemberTask")
	defer span.End()
	select {
	case <-ctx.Done():
		log.Printf("Handler detected context cancellation or timeout: %v", ctx.Err())
		return nil, status.Error(codes.DeadlineExceeded, "Request timed out or was canceled")
	default:
	}

	task, _ := h.service.GetById(req.TaskId, ctx)
	userOnProjectReq := &proto.UserOnOneProjectReq{
		UserId:    req.User.Username,
		ProjectId: task.ProjectId,
	}

	// Provera timeout-a pre pozivanja udaljenog servisa
	select {
	case <-ctx.Done():
		log.Printf("Context timeout before calling project service: %v", ctx.Err())
		return nil, status.Error(codes.DeadlineExceeded, "Request timed out or was canceled")
	default:

	}
	//time.Sleep(5 * time.Second) // test : Request timeout
	projServiceResponse, err := h.projectService.UserOnOneProject(ctx, userOnProjectReq)
	if err != nil {

		log.Printf("Error checking project: %v", err)

		span.SetStatus(otelCodes.Error, err.Error())
		return nil, status.Error(codes.Internal, "Error checking project")
	}

	if projServiceResponse.IsOnProj {
		taskId := req.TaskId

		// Provera timeout-a pre dodavanja člana
		select {
		case <-ctx.Done():
			log.Printf("Context timeout before adding member: %v", ctx.Err())
			return nil, status.Error(codes.DeadlineExceeded, "Request timed out or was canceled")
		default:
			// Nastavlja sa dodavanjem člana
		}
<<<<<<< HEAD
		subject := "add-to-task"
		err = h.service.AddMember(taskId, req.User)
=======

		err = h.service.AddMember(taskId, req.User, ctx)
>>>>>>> 58c9d97c
		if err != nil {
			span.SetStatus(otelCodes.Error, err.Error())
			log.Printf("Error adding member on project: %v", err)
			return nil, status.Error(codes.InvalidArgument, "Error adding member...")
		}
		projectFromTaskReq := &proto.GetByIdReq{
			Id: taskId,
		}
		projectFromTask, _ := h.GetById(ctx, projectFromTaskReq)
		message := map[string]string{
			"UserId":    req.User.Id,
			"TaskId":    taskId,
			"ProjectId": projectFromTask.Task.ProjectId,
		}

		messageData, err := json.Marshal(message)
		if err != nil {
			log.Printf("Error marshaling notification message: %v", err)
			return nil, status.Error(codes.Internal, "Failed to create notification message...")
		}

		err = h.natsConn.Publish(subject, messageData)
		if err != nil {
			log.Printf("Error publishing notification: %v", err)
			return nil, status.Error(codes.Internal, "Failed to send notification...")
		}

		log.Printf("Notification sent: %s", string(messageData))

		return nil, nil
	} else {
		return nil, status.Error(codes.Internal, "User is not assigned to a project.")
	}
}

func (h *TaskHandler) RemoveMemberTask(ctx context.Context, req *proto.RemoveMemberTaskReq) (*proto.EmptyResponse, error) {
	ctx, span := h.Tracer.Start(ctx, "h.removeMemberTask")
	defer span.End()
	taskId := req.TaskId
	err := h.service.RemoveMember(taskId, req.UserId, ctx)
	if err != nil {
		span.SetStatus(otelCodes.Error, err.Error())
		log.Printf("Error creating project: %v", err)
		return nil, status.Error(codes.InvalidArgument, "Error removing member...")
	}
	projectFromTaskReq := &proto.GetByIdReq{
		Id: taskId,
	}
	projectFromTask, _ := h.GetById(ctx, projectFromTaskReq)
	subject := "remove-from-task"
	message := map[string]string{
		"UserId":    req.UserId,
		"TaskId":    taskId,
		"ProjectId": projectFromTask.Task.ProjectId,
	}

	messageData, err := json.Marshal(message)
	if err != nil {
		log.Printf("Error marshaling notification message: %v", err)
		return nil, status.Error(codes.Internal, "Failed to create notification message...")
	}

	err = h.natsConn.Publish(subject, messageData)
	if err != nil {
		log.Printf("Error publishing notification: %v", err)
		return nil, status.Error(codes.Internal, "Failed to send notification...")
	}

	log.Printf("Notification sent: %s", string(messageData))

	return nil, nil
}
func (h *TaskHandler) UpdateTask(ctx context.Context, req *proto.UpdateTaskReq) (*proto.EmptyResponse, error) {
	ctx, span := h.Tracer.Start(ctx, "h.updateTask")
	defer span.End()
	log.Println("Received UpdateTask request for task ID:", req.Id)

	// Validate the task exists
	existingTask, err := h.service.GetById(req.Id, ctx)
	if err != nil {
		span.SetStatus(otelCodes.Error, err.Error())
		log.Printf("Error fetching task for update: %v", err)
		return nil, status.Error(codes.NotFound, "Task not found")
	}

	// Update the fields of the task
	updatedTask := existingTask
	updatedTask.Name = req.Name
	updatedTask.Description = req.Description
	updatedTask.Status = req.Status
	updatedTask.Members = req.Members

	// Call the service layer to save changes
	err = h.service.UpdateTask(updatedTask, ctx)
	if err != nil {
		span.SetStatus(otelCodes.Error, err.Error())
		log.Printf("Error updating task: %v", err)
		return nil, status.Error(codes.Internal, "Failed to update task")
	}

	log.Println("Task updated successfully:", req.Id)

	getProjReq := &proto.GetByIdReq{
		Id: req.Id,
	}

	projId, _ := h.GetById(ctx, getProjReq)

	subject := "update-task"
	message := map[string]string{
		"TaskId":     req.Id,
		"TaskStatus": req.Status,
		"ProjectId":  projId.Task.ProjectId,
	}
	if len(req.Members) > 0 {
		var memberIds []string
		for _, member := range req.Members {
			memberIds = append(memberIds, member.Id)
		}
		message["MemberIds"] = strings.Join(memberIds, ",")
	}

	messageData, err := json.Marshal(message)
	if err != nil {
		log.Printf("Error marshaling notification message: %v", err)
		return nil, status.Error(codes.Internal, "Failed to create notification message...")
	}

	err = h.natsConn.Publish(subject, messageData)
	if err != nil {
		log.Printf("Error publishing notification: %v", err)
		return nil, status.Error(codes.Internal, "Failed to send notification...")
	}

	log.Printf("Notification sent: %s", string(messageData))
	return &proto.EmptyResponse{}, nil
}<|MERGE_RESOLUTION|>--- conflicted
+++ resolved
@@ -21,14 +21,15 @@
 	service        *service.TaskService // Use a pointer here
 	projectService proto.ProjectServiceClient
 	proto.UnimplementedTaskServiceServer
-<<<<<<< HEAD
 	natsConn *nats.Conn
-}
-
-func NewTaskHandler(service *service.TaskService, projectService proto.ProjectServiceClient, natsConn *nats.Conn) *TaskHandler {
+	Tracer   trace.Tracer
+}
+
+func NewTaskHandler(service *service.TaskService, projectService proto.ProjectServiceClient, natsConn *nats.Conn, tracer trace.Tracer) *TaskHandler {
 	return &TaskHandler{service: service,
 		projectService: projectService,
-		natsConn:       natsConn}
+		natsConn:       natsConn,
+		Tracer:         tracer}
 }
 
 //func (h *TaskHandler) DoneTasksByProject(ctx context.Context, req *proto.DoneTasksByProjectReq) (*proto.DoneTasksByProjectRes, error) {
@@ -41,15 +42,6 @@
 //	}
 //	return doneTasksByProjectReq, nil
 //}
-=======
-	Tracer trace.Tracer
-}
-
-func NewTaskHandler(service *service.TaskService, projectService proto.ProjectServiceClient, tracer trace.Tracer) *TaskHandler {
-	return &TaskHandler{service: service,
-		projectService: projectService,
-		Tracer:         tracer}
-}
 
 func (h *TaskHandler) DoneTasksByProject(ctx context.Context, req *proto.DoneTasksByProjectReq) (*proto.DoneTasksByProjectRes, error) {
 	ctx, span := h.Tracer.Start(ctx, "h.doneTaskByProject")
@@ -66,7 +58,6 @@
 	}
 	return doneTasksByProjectReq, nil
 }
->>>>>>> 58c9d97c
 
 func (h *TaskHandler) Delete(ctx context.Context, req *proto.DeleteTaskReq) (*proto.EmptyResponse, error) {
 	ctx, span := h.Tracer.Start(ctx, "h.deleteTask")
@@ -184,13 +175,10 @@
 		default:
 			// Nastavlja sa dodavanjem člana
 		}
-<<<<<<< HEAD
 		subject := "add-to-task"
-		err = h.service.AddMember(taskId, req.User)
-=======
 
 		err = h.service.AddMember(taskId, req.User, ctx)
->>>>>>> 58c9d97c
+
 		if err != nil {
 			span.SetStatus(otelCodes.Error, err.Error())
 			log.Printf("Error adding member on project: %v", err)
