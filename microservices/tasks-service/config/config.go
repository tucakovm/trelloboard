package config

import (
	"fmt"
	"os"
)

type Config struct {
	Address               string
	UserServicePort       string
	UserServiceAddress    string
	ProjectServicePort    string
	ProjectServiceAddress string
	JaegerEndpoint        string
<<<<<<< HEAD
	NamenodeUrl           string
=======
	WorkflowPort          string
	WorkflowAddress       string
>>>>>>> 3716b82b
}

func GetConfig() Config {

	return Config{
		Address:               fmt.Sprintf(":%s", os.Getenv("TASKS_SERVICE_PORT")),
		UserServicePort:       fmt.Sprintf(":%s", os.Getenv("USER_SERVICE_PORT")),
		UserServiceAddress:    os.Getenv("USER_SERVICE_ADDRESS"),
		ProjectServicePort:    fmt.Sprintf(":%s", os.Getenv("PROJECTS_SERVICE_PORT")),
		ProjectServiceAddress: os.Getenv("PROJECTS_SERVICE_ADDRESS"),
		JaegerEndpoint:        os.Getenv("JAEGER_ENDPOINT"),
<<<<<<< HEAD
		NamenodeUrl:           os.Getenv("NAMENODE_URL"),
=======
		WorkflowPort:          fmt.Sprintf(":%s", os.Getenv("WORKFLOW_SERVICE_PORT")),
		WorkflowAddress:       os.Getenv("WORKFLOW_SERVICE_ADDRESS"),
>>>>>>> 3716b82b
	}
}

func (cfg Config) FullUserServiceAddress() string {
	return fmt.Sprintf("%s%s", cfg.UserServiceAddress, cfg.UserServicePort)
}

func (cfg Config) FullProjectServiceAddress() string {
	return fmt.Sprintf("%s%s", cfg.ProjectServiceAddress, cfg.ProjectServicePort)
}

func (cfg Config) FullWorkflowServiceAddress() string {
	return fmt.Sprintf("%s%s", cfg.WorkflowAddress, cfg.WorkflowPort)
}<|MERGE_RESOLUTION|>--- conflicted
+++ resolved
@@ -12,12 +12,9 @@
 	ProjectServicePort    string
 	ProjectServiceAddress string
 	JaegerEndpoint        string
-<<<<<<< HEAD
 	NamenodeUrl           string
-=======
 	WorkflowPort          string
 	WorkflowAddress       string
->>>>>>> 3716b82b
 }
 
 func GetConfig() Config {
@@ -29,12 +26,9 @@
 		ProjectServicePort:    fmt.Sprintf(":%s", os.Getenv("PROJECTS_SERVICE_PORT")),
 		ProjectServiceAddress: os.Getenv("PROJECTS_SERVICE_ADDRESS"),
 		JaegerEndpoint:        os.Getenv("JAEGER_ENDPOINT"),
-<<<<<<< HEAD
 		NamenodeUrl:           os.Getenv("NAMENODE_URL"),
-=======
 		WorkflowPort:          fmt.Sprintf(":%s", os.Getenv("WORKFLOW_SERVICE_PORT")),
 		WorkflowAddress:       os.Getenv("WORKFLOW_SERVICE_ADDRESS"),
->>>>>>> 3716b82b
 	}
 }
 
