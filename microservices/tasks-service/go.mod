--- conflicted
+++ resolved
@@ -5,10 +5,12 @@
 toolchain go1.22.9
 
 require (
+	github.com/nats-io/nats.go v1.37.0
 	go.mongodb.org/mongo-driver v1.17.1
 	go.opentelemetry.io/otel v1.32.0
 	go.opentelemetry.io/otel/exporters/jaeger v1.17.0
 	go.opentelemetry.io/otel/sdk v1.32.0
+	go.opentelemetry.io/otel/trace v1.32.0
 	google.golang.org/grpc v1.68.0
 	google.golang.org/protobuf v1.34.2
 )
@@ -17,14 +19,9 @@
 	github.com/go-logr/logr v1.4.2 // indirect
 	github.com/go-logr/stdr v1.2.2 // indirect
 	github.com/golang/snappy v0.0.4 // indirect
-<<<<<<< HEAD
+	github.com/google/uuid v1.6.0 // indirect
 	github.com/klauspost/compress v1.17.2 // indirect
-=======
-	github.com/google/uuid v1.6.0 // indirect
-	github.com/klauspost/compress v1.13.6 // indirect
->>>>>>> 58c9d97c
 	github.com/montanaflynn/stats v0.7.1 // indirect
-	github.com/nats-io/nats.go v1.37.0 // indirect
 	github.com/nats-io/nkeys v0.4.7 // indirect
 	github.com/nats-io/nuid v1.0.1 // indirect
 	github.com/xdg-go/pbkdf2 v1.0.0 // indirect
@@ -32,7 +29,6 @@
 	github.com/xdg-go/stringprep v1.0.4 // indirect
 	github.com/youmark/pkcs8 v0.0.0-20240726163527-a2c0da244d78 // indirect
 	go.opentelemetry.io/otel/metric v1.32.0 // indirect
-	go.opentelemetry.io/otel/trace v1.32.0 // indirect
 	golang.org/x/crypto v0.27.0 // indirect
 	golang.org/x/net v0.29.0 // indirect
 	golang.org/x/sync v0.8.0 // indirect
