--- conflicted
+++ resolved
@@ -15,12 +15,8 @@
 	go.opentelemetry.io/otel/sdk v1.32.0
 	go.opentelemetry.io/otel/trace v1.32.0
 	google.golang.org/grpc v1.68.0
-<<<<<<< HEAD
 	google.golang.org/protobuf v1.36.1
-=======
-	google.golang.org/protobuf v1.35.1
 
->>>>>>> 3716b82b
 )
 
 require (
