package repositories

import (
	"context"
	"errors"
	"fmt"
	"log"
	"os"
	"projects_module/domain"
	proto "projects_module/proto/project"
	"time"

	"go.mongodb.org/mongo-driver/bson"
	"go.mongodb.org/mongo-driver/bson/primitive"
	"go.mongodb.org/mongo-driver/mongo"
	"go.mongodb.org/mongo-driver/mongo/options"
	"go.mongodb.org/mongo-driver/mongo/readpref"
)

type ProjectRepo struct {
	cli *mongo.Client
}

func (pr *ProjectRepo) Disconnect(ctx context.Context) error {
	err := pr.cli.Disconnect(ctx)
	if err != nil {
		return err
	}
	return nil
}

func (pr *ProjectRepo) Ping() {
	ctx, cancel := context.WithTimeout(context.Background(), 5*time.Second)
	defer cancel()

	// Check connection -> if no error, connection is established
	err := pr.cli.Ping(ctx, readpref.Primary())
	if err != nil {
		log.Println(err)
	}

	// Print available databases
	databases, err := pr.cli.ListDatabaseNames(ctx, bson.M{})
	if err != nil {
		log.Println(err)
	}
	fmt.Println(databases)
}

func (pr *ProjectRepo) getCollection() *mongo.Collection {
	projectsDatabase := pr.cli.Database("mongoDemo")
	patientsCollection := projectsDatabase.Collection("projects")
	return patientsCollection
}

func insertInitialProjects(client *mongo.Client) error {
	collection := client.Database("mongoDemo").Collection("projects")
	count, err := collection.CountDocuments(context.Background(), bson.M{})
	if err != nil {
		log.Println("Error checking project count:", err)
		return err
	}

	if count > 0 {
		log.Println("Projects already exist in the database")
		return nil
	}

	//existingID, _ := primitive.ObjectIDFromHex("67386650a0d21b3a8f823722") // Known ObjectID as string

	projects := []interface{}{
		domain.Project{
			Id:             primitive.NewObjectID(),
			Name:           "Project Alpha",
			CompletionDate: time.Now().AddDate(0, 3, 0),
			MinMembers:     2,
			MaxMembers:     5,
<<<<<<< HEAD
			Manager:        domain.User{Username: "alicej", Role: "Manager"},
			Members: []domain.User{
				{Username: "bobsmith", Role: "User"},
			},
=======
			Manager:        domain.User{Id: "67386650a0d21b3a8f823722", Username: "alicej", Role: "Manager"},
>>>>>>> c8af778b
		},
		domain.Project{
			Id:             primitive.NewObjectID(),
			Name:           "Project Beta",
			CompletionDate: time.Now().AddDate(0, 6, 0),
			MinMembers:     3,
			MaxMembers:     6,
<<<<<<< HEAD
			Manager:        domain.User{Username: "alicej", Role: "Manager"},
			Members: []domain.User{
				{Username: "bobsmith", Role: "User"},
			},
=======
			Manager:        domain.User{Id: "67386650a0d21b3a8f823722", Username: "alicej", Role: "Manager"},
>>>>>>> c8af778b
		},
		domain.Project{
			Id:             primitive.NewObjectID(),
			Name:           "Project Gamma",
			CompletionDate: time.Now().AddDate(0, 1, 0),
			MinMembers:     1,
			MaxMembers:     4,
<<<<<<< HEAD
			Manager:        domain.User{Username: "alicej", Role: "Manager"},
			Members:        []domain.User{},
=======
			Manager:        domain.User{Id: "67386650a0d21b3a8f823722", Username: "alicej", Role: "Manager"},
>>>>>>> c8af778b
		},
		domain.Project{
			Id:             primitive.NewObjectID(),
			Name:           "Project Delta",
			CompletionDate: time.Now().AddDate(0, 9, 0),
			MinMembers:     4,
			MaxMembers:     10,
<<<<<<< HEAD
			Manager:        domain.User{Username: "alicej", Role: "Manager"},
			Members:        []domain.User{},
=======
			Manager:        domain.User{Id: "67386650a0d21b3a8f823722", Username: "alicej", Role: "Manager"},
>>>>>>> c8af778b
		},
	}

	// Insert initial projects
	_, err = collection.InsertMany(context.Background(), projects)
	if err != nil {
		log.Println("Error inserting initial projects:", err)
		return err
	}

	log.Println("Initial projects inserted successfully")
	return nil
}

func New(ctx context.Context, logger *log.Logger) (*ProjectRepo, error) {
	dburi := os.Getenv("MONGO_DB_URI")

	client, err := mongo.Connect(ctx, options.Client().ApplyURI(dburi))
	if err != nil {
		return nil, err
	}

	// Optionally, check if the connection is valid by pinging the database
	err = client.Ping(ctx, nil)
	if err != nil {
		return nil, err
	}

	if err := insertInitialProjects(client); err != nil {
		log.Printf("Failed to insert initial projects: %v", err)
	}

	return &ProjectRepo{
		cli: client,
	}, nil
}

func (pr *ProjectRepo) Create(project *proto.Project) error {
	ctx, cancel := context.WithTimeout(context.Background(), 5*time.Second)
	defer cancel()

	// Provera CompletionDate pre poziva AsTime()
	if project.CompletionDate == nil {
		log.Println("CompletionDate is nil")
		return errors.New("completionDate is required")
	}

	completionDate := project.CompletionDate.AsTime()

	// Konvertuj proto.Project u domain.Project
	prj := &domain.Project{
		Name:           project.Name,
		CompletionDate: completionDate.UTC(), // Osigurajte da je u UTC
		MinMembers:     project.MinMembers,
		MaxMembers:     project.MaxMembers,
		Manager: domain.User{
			Id:       project.Manager.Id,
			Username: project.Manager.Username,
			Role:     project.Manager.Role,
		},
	}

	// Ubaci konvertovani domain.Project u MongoDB
	projectsCollection := pr.getCollection()

	result, err := projectsCollection.InsertOne(ctx, prj)
	if err != nil {
		log.Printf("Error inserting document: %v\n", err)
		return err
	}

	log.Printf("Document ID: %v\n", result.InsertedID)
	return nil
}

func (pr *ProjectRepo) GetAllProjects(id string) (domain.Projects, error) {
	// Initialize context (after 5 seconds timeout, abort operation)
	ctx, cancel := context.WithTimeout(context.Background(), 5*time.Second)
	defer cancel()

	projectsCollection := pr.getCollection()
	var projects domain.Projects

	// Query only projects where the manager's ID matches the provided id
	filter := bson.M{"manager.username": id}
	cursor, err := projectsCollection.Find(ctx, filter)
	if err != nil {
		log.Println("Error finding projects:", err)
		return nil, err
	}

	// Decode the results into the projects slice
	if err = cursor.All(ctx, &projects); err != nil {
		log.Println("Error decoding projects:", err)
		return nil, err
	}

	return projects, nil
}

func (pr *ProjectRepo) Delete(id string) error {
	ctx, cancel := context.WithTimeout(context.Background(), 5*time.Second)
	defer cancel()
	projectsCollection := pr.getCollection()

	objID, _ := primitive.ObjectIDFromHex(id)
	filter := bson.D{{Key: "_id", Value: objID}}
	result, err := projectsCollection.DeleteOne(ctx, filter)
	if err != nil {
		log.Println(err)
		return err
	}
	log.Printf("Documents deleted: %v\n", result.DeletedCount)
	return nil
}

func (pr *ProjectRepo) GetById(id string) (*domain.Project, error) {
	ctx, cancel := context.WithTimeout(context.Background(), 5*time.Second)
	defer cancel()

	projectsCollection := pr.getCollection()

	// Convert id string to ObjectID
	objID, err := primitive.ObjectIDFromHex(id)
	if err != nil {
		log.Println("Invalid ID format:", err)
		return nil, err
	}

	// Find project by _id
	filter := bson.M{"_id": objID}
	var project domain.Project
	err = projectsCollection.FindOne(ctx, filter).Decode(&project)
	if err != nil {
		log.Println("Error finding project by ID:", err)
		return nil, err
	}

	return &project, nil
}

// AddMember adds a user to the project's member list
func (pr *ProjectRepo) AddMember(projectId string, user domain.User) error {
	ctx, cancel := context.WithTimeout(context.Background(), 5*time.Second)
	defer cancel()

	projectsCollection := pr.getCollection()

	// Convert projectId string to ObjectID
	objID, err := primitive.ObjectIDFromHex(projectId)
	if err != nil {
		log.Println("Invalid project ID format:", err)
		return err
	}

	// Update the project by appending the user to the Members array
	filter := bson.M{"_id": objID}
	update := bson.M{
		"$push": bson.M{"members": user},
	}

	result, err := projectsCollection.UpdateOne(ctx, filter, update)
	if err != nil {
		log.Println("Error adding member to project:", err)
		return err
	}

	if result.ModifiedCount == 0 {
		log.Println("No project found with the given ID")
		return fmt.Errorf("no project found with the given ID")
	}

	log.Printf("User %s added to project %s", user.Username, projectId)
	return nil
}<|MERGE_RESOLUTION|>--- conflicted
+++ resolved
@@ -75,14 +75,10 @@
 			CompletionDate: time.Now().AddDate(0, 3, 0),
 			MinMembers:     2,
 			MaxMembers:     5,
-<<<<<<< HEAD
-			Manager:        domain.User{Username: "alicej", Role: "Manager"},
 			Members: []domain.User{
 				{Username: "bobsmith", Role: "User"},
 			},
-=======
-			Manager:        domain.User{Id: "67386650a0d21b3a8f823722", Username: "alicej", Role: "Manager"},
->>>>>>> c8af778b
+			Manager: domain.User{Id: "67386650a0d21b3a8f823722", Username: "alicej", Role: "Manager"},
 		},
 		domain.Project{
 			Id:             primitive.NewObjectID(),
@@ -90,14 +86,10 @@
 			CompletionDate: time.Now().AddDate(0, 6, 0),
 			MinMembers:     3,
 			MaxMembers:     6,
-<<<<<<< HEAD
-			Manager:        domain.User{Username: "alicej", Role: "Manager"},
 			Members: []domain.User{
 				{Username: "bobsmith", Role: "User"},
 			},
-=======
-			Manager:        domain.User{Id: "67386650a0d21b3a8f823722", Username: "alicej", Role: "Manager"},
->>>>>>> c8af778b
+			Manager: domain.User{Id: "67386650a0d21b3a8f823722", Username: "alicej", Role: "Manager"},
 		},
 		domain.Project{
 			Id:             primitive.NewObjectID(),
@@ -105,12 +97,8 @@
 			CompletionDate: time.Now().AddDate(0, 1, 0),
 			MinMembers:     1,
 			MaxMembers:     4,
-<<<<<<< HEAD
-			Manager:        domain.User{Username: "alicej", Role: "Manager"},
 			Members:        []domain.User{},
-=======
 			Manager:        domain.User{Id: "67386650a0d21b3a8f823722", Username: "alicej", Role: "Manager"},
->>>>>>> c8af778b
 		},
 		domain.Project{
 			Id:             primitive.NewObjectID(),
@@ -118,12 +106,8 @@
 			CompletionDate: time.Now().AddDate(0, 9, 0),
 			MinMembers:     4,
 			MaxMembers:     10,
-<<<<<<< HEAD
-			Manager:        domain.User{Username: "alicej", Role: "Manager"},
 			Members:        []domain.User{},
-=======
 			Manager:        domain.User{Id: "67386650a0d21b3a8f823722", Username: "alicej", Role: "Manager"},
->>>>>>> c8af778b
 		},
 	}
 
