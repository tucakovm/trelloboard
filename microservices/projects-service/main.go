package main

import (
	"log"
	"net/http"
<<<<<<< HEAD
	"projects_module/handlers"
=======
	h "projects_module/handlers"
>>>>>>> eaf169cf
	"projects_module/repositories"
	"projects_module/services"

	"github.com/gorilla/handlers"
	"github.com/gorilla/mux"
)

func main() {
<<<<<<< HEAD
	//serverConfig := config.GetConfig()

=======
>>>>>>> eaf169cf
	repoProject, err := repositories.NewProjectInMem()
	handleErr(err)

	serviceProject, err := services.NewConnectionService(repoProject)
	handleErr(err)

	handlerProject, err := h.NewConnectionHandler(serviceProject)
	handleErr(err)

	r := mux.NewRouter()
	r.HandleFunc("/api/projects", handlerProject.Create).Methods(http.MethodPost)

	// Define CORS options
	corsHandler := handlers.CORS(
		handlers.AllowedOrigins([]string{"http://localhost:4200"}), // Set the correct origin
		handlers.AllowedMethods([]string{"GET", "POST", "OPTIONS"}),
		handlers.AllowedHeaders([]string{"Content-Type", "Authorization"}),
	)

	// Create the HTTP server with CORS handler
	srv := &http.Server{
<<<<<<< HEAD
		Handler: r,
		Addr:    ":8000",
=======
		Handler: corsHandler(r), // Apply CORS handler to router
		Addr:    ":8000",        // Use the desired port
>>>>>>> eaf169cf
	}

	// Start the server
	log.Println("Server is running on port 8000")
	log.Fatal(srv.ListenAndServe())
}

func handleErr(err error) {
	if err != nil {
		log.Fatalln(err)
	}
}<|MERGE_RESOLUTION|>--- conflicted
+++ resolved
@@ -3,11 +3,7 @@
 import (
 	"log"
 	"net/http"
-<<<<<<< HEAD
-	"projects_module/handlers"
-=======
 	h "projects_module/handlers"
->>>>>>> eaf169cf
 	"projects_module/repositories"
 	"projects_module/services"
 
@@ -16,11 +12,8 @@
 )
 
 func main() {
-<<<<<<< HEAD
 	//serverConfig := config.GetConfig()
 
-=======
->>>>>>> eaf169cf
 	repoProject, err := repositories.NewProjectInMem()
 	handleErr(err)
 
@@ -42,13 +35,9 @@
 
 	// Create the HTTP server with CORS handler
 	srv := &http.Server{
-<<<<<<< HEAD
-		Handler: r,
-		Addr:    ":8000",
-=======
+
 		Handler: corsHandler(r), // Apply CORS handler to router
 		Addr:    ":8000",        // Use the desired port
->>>>>>> eaf169cf
 	}
 
 	// Start the server
