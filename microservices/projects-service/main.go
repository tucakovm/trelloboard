--- conflicted
+++ resolved
@@ -54,35 +54,6 @@
 	handlerProject, err := h.NewConnectionHandler(serviceProject)
 	handleErr(err)
 
-<<<<<<< HEAD
-	r := mux.NewRouter()
-
-	prjRouter := r.Methods(http.MethodPost).Subrouter()
-	prjRouter.HandleFunc("/api/projects", handlerProject.Create)
-	prjRouter.Use(handlerProject.MiddlewarePatientDeserialization)
-
-	r.HandleFunc("/api/projects/{username}", handlerProject.GetAll).Methods(http.MethodGet)
-	r.HandleFunc("/api/projects/{id}", handlerProject.Delete).Methods(http.MethodDelete)
-	r.HandleFunc("/api/projects/getById/{id}", handlerProject.GetById).Methods(http.MethodGet)
-	r.HandleFunc("/api/projects/{id}/members", handlerProject.AddMember).Methods(http.MethodPost)
-
-	// Define CORS options
-	corsHandler := handlers.CORS(
-		handlers.AllowedOrigins([]string{"http://localhost:4200"}), // Set the correct origin
-		handlers.AllowedMethods([]string{"GET", "POST", "DELETE", "OPTIONS", "PUT"}),
-		handlers.AllowedHeaders([]string{"Content-Type", "Authorization"}),
-	)
-
-	// Create the HTTP server with CORS handler
-	srv := &http.Server{
-
-		Handler: corsHandler(r), // Apply CORS handler to router
-		Addr:    cfg.Address,    // Use the desired port
-	}
-
-	// Start the server
-	log.Fatal(srv.ListenAndServe())
-=======
 	// Bootstrap gRPC server.
 	grpcServer := grpc.NewServer()
 	reflection.Register(grpcServer)
@@ -90,6 +61,7 @@
 	// Bootstrap gRPC service server and respond to request.
 	proj.RegisterProjectServiceServer(grpcServer, handlerProject)
 
+	//r.HandleFunc("/api/projects/{id}/members", handlerProject.AddMember).Methods(http.MethodPost)
 	go func() {
 		if err := grpcServer.Serve(listener); err != nil {
 			log.Fatal("server error: ", err)
@@ -129,7 +101,6 @@
 	<-stopCh
 
 	grpcServer.Stop()
->>>>>>> c8af778b
 }
 
 func handleErr(err error) {
