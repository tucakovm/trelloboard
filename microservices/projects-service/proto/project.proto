--- conflicted
+++ resolved
@@ -11,19 +11,16 @@
   rpc GetById(GetByIdReq) returns (GetByIdRes) {}
   rpc AddMember(AddMembersRequest) returns (EmptyResponse) {}
   rpc UserOnProject(UserOnProjectReq) returns (UserOnProjectRes) {}
-<<<<<<< HEAD
   rpc RemoveMember(RemoveMembersRequest) returns (EmptyResponse) {}
+  rpc UserOnOneProject(UserOnOneProjectReq) returns (UserOnProjectRes) {}
 }
 message RemoveMembersRequest {
   string projectId = 1;
   string userId = 2;
-=======
-  rpc UserOnOneProject(UserOnOneProjectReq) returns (UserOnProjectRes) {}
 }
 message UserOnOneProjectReq{
   string projectId = 1;
   string user_id = 2;
->>>>>>> 3835901b
 }
 message UserOnProjectRes{
   bool onProject = 1;
