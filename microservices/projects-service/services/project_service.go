--- conflicted
+++ resolved
@@ -58,14 +58,6 @@
 	return s.repo.Delete(id)
 }
 
-<<<<<<< HEAD
-func (s ProjectService) GetById(id string) (*domain.Project, error) {
-	return s.repo.GetById(id)
-}
-
-func (s ProjectService) AddMember(projectId string, user domain.User) error {
-	return s.repo.AddMember(projectId, user)
-=======
 func (s ProjectService) GetById(id string) (*proto.Project, error) {
 	prj, err := s.repo.GetById(id)
 	if err != nil {
@@ -85,5 +77,8 @@
 	}
 
 	return protoProject, nil
->>>>>>> c8af778b
+}
+
+func (s ProjectService) AddMember(projectId string, user domain.User) error {
+	return s.repo.AddMember(projectId, user)
 }