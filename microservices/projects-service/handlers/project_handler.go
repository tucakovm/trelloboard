--- conflicted
+++ resolved
@@ -61,34 +61,7 @@
 	return response, nil
 }
 
-<<<<<<< HEAD
 func (h ProjectHandler) AddMember(ctx context.Context, req *proto.AddMembersRequest) (*proto.EmptyResponse, error) {
-=======
-func (h ProjectHandler) UserOnProject(ctx context.Context, req *proto.UserOnProjectReq) (*proto.UserOnProjectRes, error) {
-	// Call the service method that checks if the user is on a project
-	res, err := h.service.UserOnProject(req.Username)
-	if err != nil {
-		return nil, status.Error(codes.InvalidArgument, "DB exception.")
-	}
-
-	return &proto.UserOnProjectRes{OnProject: res}, err
-}
-
-func (h ProjectHandler) AddMember(w http.ResponseWriter, r *http.Request) {
-	if r.Method == http.MethodOptions {
-		w.WriteHeader(http.StatusNoContent)
-		return
-	}
-
-	// Get the projectId from URL parameter
-	vars := mux.Vars(r)
-	projectId := vars["id"]
-	if projectId == "" {
-		http.Error(w, "Project ID is required", http.StatusBadRequest)
-		return
-	}
->>>>>>> de59f0ce
-
 	log.Printf("PROTOUSER HANDLER: %+v\n", req.User)
 	projectId := req.Id
 
@@ -98,4 +71,14 @@
 		return nil, status.Error(codes.InvalidArgument, "bad request ...")
 	}
 	return nil, nil
+}
+
+func (h ProjectHandler) UserOnProject(ctx context.Context, req *proto.UserOnProjectReq) (*proto.UserOnProjectRes, error) {
+	// Call the service method that checks if the user is on a project
+	res, err := h.service.UserOnProject(req.Username)
+	if err != nil {
+		return nil, status.Error(codes.InvalidArgument, "DB exception.")
+	}
+
+	return &proto.UserOnProjectRes{OnProject: res}, err
 }