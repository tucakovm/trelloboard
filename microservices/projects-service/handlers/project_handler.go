package handlers

import (
	"context"
<<<<<<< HEAD
	"encoding/json"
	"github.com/nats-io/nats.go"
=======
	otelCodes "go.opentelemetry.io/otel/codes"
	"go.opentelemetry.io/otel/trace"
>>>>>>> 58c9d97c
	"google.golang.org/grpc/codes"
	"google.golang.org/grpc/status"
	"log"
	proto "projects_module/proto/project"
	"projects_module/services"
)

type ProjectHandler struct {
	service     services.ProjectService
	taskService proto.TaskServiceClient
	proto.UnimplementedProjectServiceServer
<<<<<<< HEAD
	natsConn *nats.Conn
}

func NewConnectionHandler(service services.ProjectService, taskService proto.TaskServiceClient, natsConn *nats.Conn) (ProjectHandler, error) {
	return ProjectHandler{
		service:     service,
		taskService: taskService,
		natsConn:    natsConn,
=======
	Tracer trace.Tracer
}

func NewConnectionHandler(service services.ProjectService, taskService proto.TaskServiceClient, tracer trace.Tracer) (ProjectHandler, error) {
	return ProjectHandler{
		service:     service,
		taskService: taskService,
		Tracer:      tracer,
>>>>>>> 58c9d97c
	}, nil
}

func (h ProjectHandler) Create(ctx context.Context, req *proto.CreateProjectReq) (*proto.EmptyResponse, error) {
	log.Printf("Received Create Project request: %v", req.Project)
	ctx, span := h.Tracer.Start(ctx, "h.createProject")
	defer span.End()
	err := h.service.Create(req.Project, ctx)
	if err != nil {
		span.SetStatus(otelCodes.Error, err.Error())
		log.Printf("Error creating project: %v", err)
		return nil, status.Error(codes.InvalidArgument, "bad request ...")
	}
	return nil, nil
}

func (h ProjectHandler) GetAllProjects(ctx context.Context, req *proto.GetAllProjectsReq) (*proto.GetAllProjectsRes, error) {

	if h.Tracer == nil {
		log.Println("Tracer is nil")
		return nil, status.Error(codes.Internal, "tracer is not initialized")
	}
	ctx, span := h.Tracer.Start(ctx, "h.getAllProjects")
	defer span.End()
	allProducts, err := h.service.GetAllProjects(req.Username, ctx)
	if err != nil {
		span.SetStatus(otelCodes.Error, err.Error())
		return nil, status.Error(codes.InvalidArgument, "bad request ...")
	}

	response := &proto.GetAllProjectsRes{Projects: allProducts}
	log.Println(response)

	return response, nil
}

func (h ProjectHandler) Delete(ctx context.Context, req *proto.DeleteProjectReq) (*proto.EmptyResponse, error) {
	ctx, span := h.Tracer.Start(ctx, "h.deleteProject")
	defer span.End()
	err := h.service.Delete(req.Id, ctx)
	if err != nil {
		span.SetStatus(otelCodes.Error, err.Error())
		return nil, status.Error(codes.InvalidArgument, "bad request ...")
	}
	return nil, nil
}

func (h ProjectHandler) GetById(ctx context.Context, req *proto.GetByIdReq) (*proto.GetByIdRes, error) {
	log.Printf("Received Project id request: %v", req.Id)
	ctx, span := h.Tracer.Start(ctx, "h.getProjectById")
	defer span.End()
	project, err := h.service.GetById(req.Id, ctx)
	if err != nil {
		span.SetStatus(otelCodes.Error, err.Error())
		return nil, status.Error(codes.InvalidArgument, "bad request ...")
	}
	response := &proto.GetByIdRes{Project: project}
	return response, nil
}

func (h ProjectHandler) AddMember(ctx context.Context, req *proto.AddMembersRequest) (*proto.EmptyResponse, error) {
<<<<<<< HEAD
	subject := "add-to-project"
	err := h.service.AddMember(req.Id, req.User)
	if err != nil {
		log.Printf("Error adding member on project: %v", err)
		return nil, status.Error(codes.InvalidArgument, "Error adding member...")
	}

	message := map[string]string{
		"UserId":    req.User.Id,
		"ProjectId": req.Id,
	}

	messageData, err := json.Marshal(message)
	if err != nil {
		log.Printf("Error marshaling notification message: %v", err)
		return nil, status.Error(codes.Internal, "Failed to create notification message...")
	}

	err = h.natsConn.Publish(subject, messageData)
	if err != nil {
		log.Printf("Error publishing notification: %v", err)
		return nil, status.Error(codes.Internal, "Failed to send notification...")
=======
	ctx, span := h.Tracer.Start(ctx, "h.addMemberToProject")
	defer span.End()
	projId := req.Id
	reqForTaskClient := &proto.DoneTasksByProjectReq{
		ProjId: projId,
	}
	is, _ := h.taskService.DoneTasksByProject(ctx, reqForTaskClient)
	if is.IsDone {
		err := h.service.AddMember(projId, req.User, ctx)
		if err != nil {
			log.Printf("Error adding member on project: %v", err)
			return nil, status.Error(codes.InvalidArgument, "Error adding member...")
		}
		return nil, nil
>>>>>>> 58c9d97c
	}

	log.Printf("Notification sent: %s", string(messageData))
	return &proto.EmptyResponse{}, nil

}

func (h ProjectHandler) RemoveMember(ctx context.Context, req *proto.RemoveMembersRequest) (*proto.EmptyResponse, error) {
<<<<<<< HEAD
	subject := "removed-from-project"

	err := h.service.RemoveMember(req.ProjectId, req.UserId)
	if err != nil {
		log.Printf("Error removing member: %v", err)
=======
	ctx, span := h.Tracer.Start(ctx, "h.removeMemberFromProject")
	defer span.End()
	log.Printf("Usao u handler od remove membera")
	projectId := req.ProjectId
	err := h.service.RemoveMember(projectId, req.UserId, ctx)
	if err != nil {
		span.SetStatus(otelCodes.Error, err.Error())
		log.Printf("Error creating project: %v", err)
>>>>>>> 58c9d97c
		return nil, status.Error(codes.InvalidArgument, "Error removing member...")
	}

	message := map[string]string{
		"UserId":    req.UserId,
		"ProjectId": req.ProjectId,
	}
	messageData, err := json.Marshal(message)
	if err != nil {
		log.Printf("Error marshaling notification message: %v", err)
		return nil, status.Error(codes.Internal, "Failed to create notification message...")
	}

	err = h.natsConn.Publish(subject, messageData)
	if err != nil {
		log.Printf("Error publishing notification: %v", err)
		return nil, status.Error(codes.Internal, "Failed to send notification...")
	}

	log.Printf("Notification sent: %s", string(messageData))
	return &proto.EmptyResponse{}, nil
}

func (h ProjectHandler) UserOnProject(ctx context.Context, req *proto.UserOnProjectReq) (*proto.UserOnProjectRes, error) {
	ctx, span := h.Tracer.Start(ctx, "h.userOnProjects")
	defer span.End()
	if req.Role == "Manager" {
		res, err := h.service.UserOnProject(req.Username, ctx)
		if err != nil {
			return nil, status.Error(codes.InvalidArgument, "DB exception.")
		}

		return &proto.UserOnProjectRes{OnProject: res}, err
	}
	res, err := h.service.UserOnProjectUser(req.Username, ctx)
	if err != nil {
		span.SetStatus(otelCodes.Error, err.Error())
		return nil, status.Error(codes.InvalidArgument, "DB exception.")
	}

	return &proto.UserOnProjectRes{OnProject: res}, err
}

func (h ProjectHandler) UserOnOneProject(ctx context.Context, req *proto.UserOnOneProjectReq) (*proto.UserOnProjectRes, error) {
	ctx, span := h.Tracer.Start(ctx, "h.userOnAProject")
	defer span.End()

	res, err := h.service.UserOnOneProject(req.ProjectId, req.UserId, ctx)
	if err != nil {
		span.SetStatus(otelCodes.Error, err.Error())
		return nil, status.Error(codes.InvalidArgument, "DB exception.")
	}
	log.Println("LOG BOOL :")
	log.Println(res)
	return &proto.UserOnProjectRes{OnProject: res}, err
}<|MERGE_RESOLUTION|>--- conflicted
+++ resolved
@@ -2,13 +2,10 @@
 
 import (
 	"context"
-<<<<<<< HEAD
 	"encoding/json"
 	"github.com/nats-io/nats.go"
-=======
 	otelCodes "go.opentelemetry.io/otel/codes"
 	"go.opentelemetry.io/otel/trace"
->>>>>>> 58c9d97c
 	"google.golang.org/grpc/codes"
 	"google.golang.org/grpc/status"
 	"log"
@@ -20,25 +17,16 @@
 	service     services.ProjectService
 	taskService proto.TaskServiceClient
 	proto.UnimplementedProjectServiceServer
-<<<<<<< HEAD
 	natsConn *nats.Conn
+	Tracer   trace.Tracer
 }
 
-func NewConnectionHandler(service services.ProjectService, taskService proto.TaskServiceClient, natsConn *nats.Conn) (ProjectHandler, error) {
+func NewConnectionHandler(service services.ProjectService, taskService proto.TaskServiceClient, natsConn *nats.Conn, Tracer trace.Tracer) (ProjectHandler, error) {
 	return ProjectHandler{
 		service:     service,
 		taskService: taskService,
 		natsConn:    natsConn,
-=======
-	Tracer trace.Tracer
-}
-
-func NewConnectionHandler(service services.ProjectService, taskService proto.TaskServiceClient, tracer trace.Tracer) (ProjectHandler, error) {
-	return ProjectHandler{
-		service:     service,
-		taskService: taskService,
-		Tracer:      tracer,
->>>>>>> 58c9d97c
+		Tracer:      Tracer,
 	}, nil
 }
 
@@ -100,9 +88,8 @@
 }
 
 func (h ProjectHandler) AddMember(ctx context.Context, req *proto.AddMembersRequest) (*proto.EmptyResponse, error) {
-<<<<<<< HEAD
 	subject := "add-to-project"
-	err := h.service.AddMember(req.Id, req.User)
+	err := h.service.AddMember(req.Id, req.User, ctx)
 	if err != nil {
 		log.Printf("Error adding member on project: %v", err)
 		return nil, status.Error(codes.InvalidArgument, "Error adding member...")
@@ -123,22 +110,6 @@
 	if err != nil {
 		log.Printf("Error publishing notification: %v", err)
 		return nil, status.Error(codes.Internal, "Failed to send notification...")
-=======
-	ctx, span := h.Tracer.Start(ctx, "h.addMemberToProject")
-	defer span.End()
-	projId := req.Id
-	reqForTaskClient := &proto.DoneTasksByProjectReq{
-		ProjId: projId,
-	}
-	is, _ := h.taskService.DoneTasksByProject(ctx, reqForTaskClient)
-	if is.IsDone {
-		err := h.service.AddMember(projId, req.User, ctx)
-		if err != nil {
-			log.Printf("Error adding member on project: %v", err)
-			return nil, status.Error(codes.InvalidArgument, "Error adding member...")
-		}
-		return nil, nil
->>>>>>> 58c9d97c
 	}
 
 	log.Printf("Notification sent: %s", string(messageData))
@@ -147,13 +118,7 @@
 }
 
 func (h ProjectHandler) RemoveMember(ctx context.Context, req *proto.RemoveMembersRequest) (*proto.EmptyResponse, error) {
-<<<<<<< HEAD
 	subject := "removed-from-project"
-
-	err := h.service.RemoveMember(req.ProjectId, req.UserId)
-	if err != nil {
-		log.Printf("Error removing member: %v", err)
-=======
 	ctx, span := h.Tracer.Start(ctx, "h.removeMemberFromProject")
 	defer span.End()
 	log.Printf("Usao u handler od remove membera")
@@ -162,7 +127,6 @@
 	if err != nil {
 		span.SetStatus(otelCodes.Error, err.Error())
 		log.Printf("Error creating project: %v", err)
->>>>>>> 58c9d97c
 		return nil, status.Error(codes.InvalidArgument, "Error removing member...")
 	}
 
