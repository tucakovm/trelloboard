--- conflicted
+++ resolved
@@ -34,14 +34,4 @@
 	}
 	response := &proto.GetAllNotsRes{Nots: nots}
 	return response, nil
-<<<<<<< HEAD
-=======
-}
-
-func (h NotificationHandler) CreateNot(ctx context.Context, req *proto.CreateNotReq) (res *proto.EmptyResponse, err error) {
-	ctx, span := h.Tracer.Start(ctx, "h.createNot")
-	defer span.End()
-
-	return
->>>>>>> 58c9d97c
 }