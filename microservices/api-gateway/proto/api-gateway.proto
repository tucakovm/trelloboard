syntax = "proto3";

option go_package = "proto/api-gateway";

import "google/protobuf/timestamp.proto"; // for handling time.Time type
import "google/api/annotations.proto";


service ProjectService {
//  rpc GetAllProjects(GetAllProjectsReq) returns (GetAllProjectsRes) {
//    option (google.api.http) = {
//      get: "/api/projects/{userId}/{username}"
//    };
//  }
  rpc GetAllProjects(GetAllProjectsReq) returns (GetAllProjectsRes) {
    option (google.api.http) = {
      get: "/api/projects/{username}"
    };
  }
  rpc Create(CreateProjectReq) returns (EmptyResponse) {
    option (google.api.http) = {
      post: "/api/project",
      body: "project"
    };
  }
  rpc Delete(DeleteProjectReq) returns (EmptyResponse) {
    option (google.api.http) = {
      delete: "/api/project/{id}"
    };
  }
  rpc GetById(GetProjectByIdReq) returns (GetProjectByIdRes) {
    option (google.api.http) = {
      get: "/api/project/{id}"
    };
  }
  rpc AddMember(AddMembersRequest) returns (EmptyResponse) {
    option (google.api.http) = {
      put: "/api/projects/{id}/members"
      body: "user"
    };
  }
    rpc RemoveMember(RemoveMembersRequest) returns (EmptyResponse) {
      option (google.api.http) = {
        delete: "/api/projects/{projectId}/members/{userId}"
      };
    }
}

service ApiComposer{
  rpc Get(GetTasksAndWorkflowReq) returns (GetTasksAndWorkflowRes) {
    option (google.api.http) = {
      get: "/api/composition/{projectId}"
    };
  }
}

message GetTasksAndWorkflowReq{
  string projectId = 1;
}
message GetTasksAndWorkflowRes{
  ApiCompositionObject aco = 1;
}
message ApiCompositionObject {
  repeated Task tasks = 1;
  Workflow workflow = 2;
}

message RemoveMembersRequest {
  string projectId = 1;
  string userId = 2;
}

message AddMembersRequest{
  string id = 1;
  User user = 2;
}

message EmptyResponse {}

message Project {
  string id = 1;  // primitive.ObjectID is represented as a string
  string name = 2;
  google.protobuf.Timestamp completionDate = 3;  // time.Time type in Go
  int32 minMembers = 4;
  int32 maxMembers = 5;
  User manager = 6;
  repeated User members = 7; // Nested User message
}

message User {
  string id = 1;  // Define User fields based on your Go struct
  string username = 2;
  string role = 3;
}

message GetAllProjectsRes {
  repeated Project projects = 1;
}
message GetAllProjectsReq {
//  string userId = 1;
  string username = 1;
}
message CreateProjectReq {
  Project project = 1;
}
message DeleteProjectReq {
  string id = 1;
}
message GetProjectByIdRes {
  Project project = 1;
}
message GetProjectByIdReq {
  string id = 1;
}


service TaskService {
  rpc GetAllByProjectId(GetAllTasksReq) returns (GetAllTasksRes) {
    option (google.api.http) = {
      get: "/api/tasks/{id}"
    };
  }
  rpc Create(CreateTaskReq) returns (EmptyResponse) {
    option (google.api.http) = {
      post: "/api/task",
      body: "task"
    };
  }
  rpc Delete(DeleteTaskReq) returns (EmptyResponse) {
    option (google.api.http) = {
      delete: "/api/task/{id}"
    };
  }
  rpc GetById(GetByIdTaskReq) returns (GetByIdTaskRes) {
    option (google.api.http) = {
      get: "/api/task/{id}"
    };
  }
  rpc AddMemberTask(AddMemberTaskReq) returns (EmptyResponse) {
    option (google.api.http) = {
      put: "/api/task/{taskId}/members"
      body: "user"
    };
  }
  rpc RemoveMemberTask(RemoveMemberTaskReq) returns (EmptyResponse) {
    option (google.api.http) = {
      delete: "/api/task/{taskId}/members/{userId}"
    };
  }
  // Update a task
  rpc UpdateTask(UpdateTaskReq) returns (EmptyResponse) {
    option (google.api.http) = {
      put: "/api/tasks/{id}",
      body: "*"
    };
  }
  rpc UploadFile(UploadFileRequest) returns (FileResponse) {
    option (google.api.http) = {
      post: "/api/tasks/files",
      body: "*"
    };
  }

  rpc DownloadFile(DownloadFileRequest) returns (FileResponse) {
    option (google.api.http) = {
      get: "/api/tasks/{taskId}/files/{fileId}"
    };
  }

  rpc DeleteFile(DeleteFileRequest) returns (EmptyResponse) {
    option (google.api.http) = {
      delete: "/api/tasks/{taskId}/files/{fileId}"
    };
  }
  rpc GetAllFiles(GetTaskFilesRequest) returns (GetTaskFilesResponse){
    option (google.api.http) = {
      get: "/api/tasks/{taskId}/files"
    };
  }
}

message Task {
  string id = 1;
  string name = 2;
  string description = 3;
  string status = 4;
  string project_id = 5;
  repeated User members = 6;
}

message GetAllTasksRes {
  repeated Task tasks = 1;
}
message GetAllTasksReq {
  string id = 1;
}
message CreateTaskReq {
  Task task = 1;
}
message DeleteTaskReq {
  string id = 1;
}
message GetByIdTaskRes {
  Task task = 1;
}
message GetByIdTaskReq {
  string id = 1;
}
message AddMemberTaskReq{
  string taskId = 1;
  User user = 2;
}
message RemoveMemberTaskReq {
  string taskId = 1;
  string userId = 2;
}
message UpdateTaskReq {
  string id = 1;
  string name = 2;
  string description = 3;
  string status = 4;
  repeated User members = 5;
}


service UsersService {
  rpc RegisterHandler(RegisterReq) returns (EmptyResponse) {
    option (google.api.http) = {
      post: "/api/users/register",
      body: "user"
    };
  }
  rpc VerifyHandler(VerifyReq) returns (EmptyResponse) {
    option (google.api.http) = {
      post: "/api/users/verify",
      body: "verifyUser"
    };
  }
  rpc LoginUserHandler(LoginReq) returns (LoginRes) {
    option (google.api.http) = {
      post: "/api/users/login",
      body: "loginUser",

    };
  }
  rpc GetUserByUsername(GetUserByUsernameReq) returns (GetUserByUsernameRes) {
    option (google.api.http) = {
      get: "/api/users/{username}"
    };
  }
  rpc DeleteUserByUsername(GetUserByUsernameReq) returns (EmptyResponse) {
    option (google.api.http) = {
      delete: "/api/users/{username}"
    };
  }
  rpc ChangePassword(ChangePasswordReq) returns (EmptyResponse) {
    option (google.api.http) = {
      put: "/api/users/change-password"
      body: "changeUser"
    };
  }
  rpc MagicLink(MagicLinkReq) returns (EmptyResponse) {
    option (google.api.http) = {
      post: "/api/users/magic-link",
      body: "magicLink"
    };
  }
  rpc RecoveryLink(RecoveryLinkReq) returns (EmptyResponse){
    option (google.api.http) = {
      post: "/api/users/recovery",
      body: "recoveryLink"
    };
  }
  rpc RecoverPassword(RecoveryPasswordRequest) returns (EmptyResponse) {
    option (google.api.http) = {
      post: "/api/users/recover-password",
      body: "*"
    };
  }

}

message RegisterReq{
  UserRegister user = 1;
}
message UserRegister{
  string firstname = 1;
  string lastname = 2;
  string username = 3;
  string email = 4;
  string password = 5;
  string role = 6;
  string key = 7;
  string captchaResponse = 8;
}
message VerifyReq{
    UserVerifyReq verifyUser = 1;
}
message UserVerifyReq{
  string username = 1;
  string code = 2;
}
message LoginReq{
  LoginUserR loginUser = 1;
}
message LoginUserR{
  string username = 1;
  string password = 2;
  string key = 3;
}
message GetUserByUsernameReq{
  string username = 1;
}

message GetUserByUsernameRes{
  UserL user = 1;
}
message LoginRes {
  string message = 1;
  string token = 2;
}


message UserL {
  string id = 1;
  string firstname = 2;
  string lastname = 3;
  string username = 4;
  string email = 5;
  string password = 6;
  bool isActive = 7;
  string code = 8;
  string role = 9;
}
message ChangePasswordReq{
    ChangePasswordUser changeUser = 1;
}
message ChangePasswordUser{
  string username = 1;
  string currentPassword = 2;
  string newPassword = 3;
}
message MagicLinkReq {
  MagicLinkRequest magicLink = 1;
}
message MagicLinkRequest {
  string email = 1;
}
message RecoveryLinkReq {
  RecoveryLinkRequest recoveryLink = 1;
}

message RecoveryLinkRequest {
  string email = 1;
}

message RecoveryPasswordRequest {
  string newPassword = 1;
  string username = 2;
  string code = 3;
}

service NotificationService {
  rpc GetAllNots(GetAllNotsReq) returns (GetAllNotsRes) {
    option (google.api.http) = {
      get: "/api/notifications/{userId}",
    };
  }
  rpc CreateNot(CreateNotReq) returns (EmptyResponse) {
    option (google.api.http) = {
      post: "/api/notifications",
      body: "not"
    };
  }
}
message GetAllNotsReq{
  string userId = 1;
}
message GetAllNotsRes{
  repeated Notification nots = 1;
}
message CreateNotReq{
  Notification not = 1;
}
message Notification{
  string userId = 1;
  google.protobuf.Timestamp createdAt = 2;
  string not_id = 3;
  string message = 4;
  string status = 5;
}
message UploadFileRequest {
  string taskId = 1;
  bytes fileContent = 2;
  string fileName = 3;
  string userId = 4;
}

message DownloadFileRequest {
  string taskId = 1;
  string fileId = 2;
}

message FileResponse {
  bytes fileContent = 1;
}

message DeleteFileRequest {
  string taskId = 1;
  string fileId = 2;
}
message GetTaskFilesRequest {
  string taskId = 1;
}

message GetTaskFilesResponse {
  repeated string fileNames = 1;
}

<<<<<<< HEAD
service WorkflowService {
  // Create a new workflow
  rpc CreateWorkflow(CreateWorkflowReq) returns (EmptyResponse) {
    option (google.api.http) = {
      post: "/api/workflows/create",
      body: "*" // trebalo bi da ovo dobaci ceo objekat || bilo je workflow
    };
  }

  // Add a task to a project
  rpc AddTask(AddTaskReq) returns (EmptyResponse) {
    option (google.api.http) = {
      post: "/api/workflows/addtask",
      body: "*"
    };
  }

  // Get the workflow details by project ID
  rpc GetWorkflowByProjectID(GetWorkflowReq) returns (GetWorkflowRes) {
    option (google.api.http) = {
      get: "/api/workflows/{project_id}"
    };
  }

  // Delete a workflow by project ID
  rpc DeleteWorkflowByProjectID(GetWorkflowReq) returns (EmptyResponse) {
    option (google.api.http) = {
      delete: "/api/workflows/{project_id}"
    };
  }

  // Check if all task dependencies are met
  rpc CheckTaskDependencies(CheckTaskDependenciesReq) returns (CheckTaskDependenciesRes) {
    option (google.api.http) = {
      post: "/api/workflows/checktaskdependencies",
      body: "*" // trebalo bi da ovo dobaci ceo objekat
    };
  }
}

message CreateWorkflowReq {
  string project_id = 1;
  string project_name = 2;
}

message AddTaskReq {
  string project_id = 1;
  TaskFW task = 2;
}

message GetWorkflowReq {
  string project_id = 1;
}

message GetWorkflowRes {
  Workflow workflow = 1;
}

message Workflow {
  string projectId = 1;
  string projectName = 2;
  repeated TaskFW tasks = 3;
}

message TaskFW {
  string id = 1;
  string name = 2;
  string description = 3;
  repeated string dependencies = 4;
  bool blocked = 5;
}

message CheckTaskDependenciesReq {
  string project_id = 1;
  string task_id = 2;
}

message CheckTaskDependenciesRes {
  bool allDependenciesMet = 1;
=======
service AnalyticsService {
  rpc GetAllByProjectId(GetAllTasksReq) returns (GetAnalyticsResponse) {
    option (google.api.http) = {
      get: "/api/analytics/{id}",
    };
  }
}

message GetAnalyticsResponse {
  Analytic analytic = 1;
}


message Analytic {
  string project_id = 1;
  int32 total_tasks = 2;
  map<string, int32> status_counts = 3;
  map<string, TaskDurations> task_status_durations = 4;
  map<string, MemberTasks> member_tasks = 5;
  bool finished_early = 6;
}

message MemberTasks {
  string member_id = 1;
  repeated string tasks = 2;
}

message TaskStatusDuration {
  string status = 1;
  float duration = 2;
}

message TaskDurations {
  string task_id = 1;
  repeated TaskStatusDuration status_durations = 2;
}

message MemberTaskMapping {
  string member_name = 1;
  repeated string task_names = 2;
>>>>>>> da308f97
}<|MERGE_RESOLUTION|>--- conflicted
+++ resolved
@@ -417,7 +417,6 @@
   repeated string fileNames = 1;
 }
 
-<<<<<<< HEAD
 service WorkflowService {
   // Create a new workflow
   rpc CreateWorkflow(CreateWorkflowReq) returns (EmptyResponse) {
@@ -458,85 +457,85 @@
   }
 }
 
-message CreateWorkflowReq {
-  string project_id = 1;
-  string project_name = 2;
-}
-
-message AddTaskReq {
-  string project_id = 1;
-  TaskFW task = 2;
-}
-
-message GetWorkflowReq {
-  string project_id = 1;
-}
-
-message GetWorkflowRes {
-  Workflow workflow = 1;
-}
-
-message Workflow {
-  string projectId = 1;
-  string projectName = 2;
-  repeated TaskFW tasks = 3;
-}
-
-message TaskFW {
-  string id = 1;
-  string name = 2;
-  string description = 3;
-  repeated string dependencies = 4;
-  bool blocked = 5;
-}
-
-message CheckTaskDependenciesReq {
-  string project_id = 1;
-  string task_id = 2;
-}
-
-message CheckTaskDependenciesRes {
-  bool allDependenciesMet = 1;
-=======
-service AnalyticsService {
-  rpc GetAllByProjectId(GetAllTasksReq) returns (GetAnalyticsResponse) {
-    option (google.api.http) = {
-      get: "/api/analytics/{id}",
-    };
-  }
-}
-
-message GetAnalyticsResponse {
-  Analytic analytic = 1;
-}
-
-
-message Analytic {
-  string project_id = 1;
-  int32 total_tasks = 2;
-  map<string, int32> status_counts = 3;
-  map<string, TaskDurations> task_status_durations = 4;
-  map<string, MemberTasks> member_tasks = 5;
-  bool finished_early = 6;
-}
-
-message MemberTasks {
-  string member_id = 1;
-  repeated string tasks = 2;
-}
-
-message TaskStatusDuration {
-  string status = 1;
-  float duration = 2;
-}
-
-message TaskDurations {
-  string task_id = 1;
-  repeated TaskStatusDuration status_durations = 2;
-}
-
-message MemberTaskMapping {
-  string member_name = 1;
-  repeated string task_names = 2;
->>>>>>> da308f97
-}+  service AnalyticsService {
+    rpc GetAllByProjectId(GetAllTasksReq) returns (GetAnalyticsResponse) {
+    option (google.api.http) = {
+    get: "/api/analytics/{id}",
+      };
+     }
+}
+
+    message CreateWorkflowReq {
+    string project_id = 1;
+        string project_name = 2;
+        }
+
+    message AddTaskReq {
+    string project_id = 1;
+        TaskFW task = 2;
+        }
+
+    message GetWorkflowReq {
+    string project_id = 1;
+        }
+
+    message GetWorkflowRes {
+    Workflow workflow = 1;
+        }
+
+    message Workflow {
+    string projectId = 1;
+        string projectName = 2;
+    repeated TaskFW tasks = 3;
+        }
+
+    message TaskFW {
+    string id = 1;
+        string name = 2;
+    string description = 3;
+        repeated string dependencies = 4;
+        bool blocked = 5;
+        }
+
+    message CheckTaskDependenciesReq {
+    string project_id = 1;
+        string task_id = 2;
+        }
+
+    message CheckTaskDependenciesRes {
+    bool allDependenciesMet = 1;
+        }
+
+    message GetAnalyticsResponse {
+    Analytic analytic = 1;
+        }
+
+
+    message Analytic {
+    string project_id = 1;
+        int32 total_tasks = 2;
+    map<string, int32> status_counts = 3;
+    map<string, TaskDurations> task_status_durations = 4;
+    map<string, MemberTasks> member_tasks = 5;
+    bool finished_early = 6;
+        }
+
+    message MemberTasks {
+    string member_id = 1;
+        repeated string tasks = 2;
+        }
+
+    message TaskStatusDuration {
+    string status = 1;
+        float duration = 2;
+        }
+
+    message TaskDurations {
+    string task_id = 1;
+        repeated TaskStatusDuration status_durations = 2;
+        }
+
+    message MemberTaskMapping {
+    string member_name = 1;
+        repeated string task_names = 2;
+        }