--- conflicted
+++ resolved
@@ -6,22 +6,6 @@
 )
 
 type Config struct {
-<<<<<<< HEAD
-	Address                string
-	ProjectServicePort     string
-	ProjectServiceAddress  string
-	TaskServiceAddress     string
-	TaskServicePort        string
-	UserServiceAddress     string
-	UserServicePort        string
-	NotServiceAddress      string
-	NotServicePort         string
-	WorkflowServiceAddress string
-	WorkflowServicePort    string
-	JaegerEndpoint         string
-	ApiComposerPort        string
-	ApiComposerAddress     string
-=======
 	Address                 string
 	ProjectServicePort      string
 	ProjectServiceAddress   string
@@ -31,29 +15,18 @@
 	UserServicePort         string
 	NotServiceAddress       string
 	NotServicePort          string
+	WorkflowServiceAddress  string
+	WorkflowServicePort     string
+	JaegerEndpoint          string
+	ApiComposerPort         string
+	ApiComposerAddress      string
 	AnalyticsServiceAddress string
 	AnalyticsServicePort    string
->>>>>>> da308f97
 }
 
 func GetConfig() Config {
 	return Config{
-<<<<<<< HEAD
-		ProjectServicePort:     fmt.Sprintf(":%s", os.Getenv("PROJECTS_SERVICE_PORT")),
-		ProjectServiceAddress:  os.Getenv("PROJECTS_SERVICE_ADDRESS"),
-		Address:                fmt.Sprintf(":%s", os.Getenv("GATEWAY_PORT")),
-		TaskServicePort:        fmt.Sprintf(":%s", os.Getenv("TASKS_SERVICE_PORT")),
-		TaskServiceAddress:     os.Getenv("TASKS_SERVICE_ADDRESS"),
-		UserServicePort:        fmt.Sprintf(":%s", os.Getenv("USER_SERVICE_PORT")),
-		UserServiceAddress:     os.Getenv("USER_SERVICE_ADDRESS"),
-		NotServicePort:         fmt.Sprintf(":%s", os.Getenv("NOTIFICATIONS_SERVICE_PORT")),
-		NotServiceAddress:      os.Getenv("NOTIFICATIONS_SERVICE_ADDRESS"),
-		WorkflowServicePort:    fmt.Sprintf(":%s", os.Getenv("WORKFLOW_SERVICE_PORT")),
-		WorkflowServiceAddress: os.Getenv("WORKFLOW_SERVICE_ADDRESS"),
-		JaegerEndpoint:         os.Getenv("JAEGER_ENDPOINT"),
-		ApiComposerPort:        fmt.Sprintf(":%s", os.Getenv("API_COMPOSER_PORT")),
-		ApiComposerAddress:     os.Getenv("API_COMPOSER_ADDRESS"),
-=======
+
 		ProjectServicePort:      fmt.Sprintf(":%s", os.Getenv("PROJECTS_SERVICE_PORT")),
 		ProjectServiceAddress:   os.Getenv("PROJECTS_SERVICE_ADDRESS"),
 		Address:                 fmt.Sprintf(":%s", os.Getenv("GATEWAY_PORT")),
@@ -63,9 +36,13 @@
 		UserServiceAddress:      os.Getenv("USER_SERVICE_ADDRESS"),
 		NotServicePort:          fmt.Sprintf(":%s", os.Getenv("NOTIFICATIONS_SERVICE_PORT")),
 		NotServiceAddress:       os.Getenv("NOTIFICATIONS_SERVICE_ADDRESS"),
+		WorkflowServicePort:     fmt.Sprintf(":%s", os.Getenv("WORKFLOW_SERVICE_PORT")),
+		WorkflowServiceAddress:  os.Getenv("WORKFLOW_SERVICE_ADDRESS"),
+		JaegerEndpoint:          os.Getenv("JAEGER_ENDPOINT"),
+		ApiComposerPort:         fmt.Sprintf(":%s", os.Getenv("API_COMPOSER_PORT")),
+		ApiComposerAddress:      os.Getenv("API_COMPOSER_ADDRESS"),
 		AnalyticsServicePort:    fmt.Sprintf(":%s", os.Getenv("ANALYTICS_SERVICE_PORT")),
 		AnalyticsServiceAddress: os.Getenv("ANALYTICS_SERVICE_ADDRESS"),
->>>>>>> da308f97
 	}
 }
 
